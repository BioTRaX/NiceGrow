--- conflicted
+++ resolved
@@ -9,11 +9,9 @@
 from sqlalchemy.orm import sessionmaker
 from datetime import datetime
 import asyncio
-<<<<<<< HEAD
 import logging
 import pytest
-=======
->>>>>>> 51e2ad08
+
 
 # Preparar rutas
 ROOT_DIR = Path(__file__).resolve().parents[1]
