--- conflicted
+++ resolved
@@ -465,7 +465,6 @@
 
     email_utils.gpt = GPTStub()
 
-<<<<<<< HEAD
     tarea, ids_pend = asyncio.run(
         email_utils.procesar_correo_a_tarea("correo", "Cli", generar_msg=False)
     )
@@ -473,23 +472,7 @@
         pendiente = s.query(bd.ServicioPendiente).filter_by(tarea_id=tarea.id).first()
     assert pendiente.id_carrier == "99999"
     assert ids_pend == ["99999"]
-=======
-    # ── Ejecutamos con generar_msg=False (devuelve tarea, ids_pend) ──
-    tarea, ids_pend = asyncio.run(
-        email_utils.procesar_correo_a_tarea("correo", "Cli", generar_msg=False)
-    )
-
-    # El servicio inexistente queda registrado como pendiente
-    with bd.SessionLocal() as s:
-        pendiente = (
-            s.query(bd.ServicioPendiente)
-            .filter_by(tarea_id=tarea.id)
-            .first()
-        )
-    assert pendiente.id_carrier == "99999"
-    assert ids_pend == ["99999"]
-
->>>>>>> ad7773ee
+
 
 
 def test_procesar_correo_respuesta_con_texto(monkeypatch):
