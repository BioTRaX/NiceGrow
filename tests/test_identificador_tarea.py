--- conflicted
+++ resolved
@@ -214,15 +214,11 @@
     extract_stub.Message = MsgTelxius
 
     pkg = "sandybot.handlers"
-<<<<<<< HEAD
     dummy = ModuleType(f"{pkg}.identificador_tarea")
     dummy.iniciar_identificador_tarea = lambda *a, **k: None
     dummy.procesar_identificador_tarea = lambda *a, **k: None
     sys.modules[f"{pkg}.identificador_tarea"] = dummy
     importlib.import_module(pkg)
-
-=======
->>>>>>> ad7773ee
     mod_name = f"{pkg}.identificador_tarea"
     spec = importlib.util.spec_from_file_location(
         mod_name,
@@ -248,10 +244,5 @@
 
     tempfile.gettempdir = orig_tmp
 
-<<<<<<< HEAD
     assert pendiente.id_carrier in {"CRT-008785", "16"}
-    assert msg.sent is None
-=======
-    assert pendiente.id_carrier == "CRT-008785"
-    assert msg.sent is None
->>>>>>> ad7773ee
+    assert msg.sent is None