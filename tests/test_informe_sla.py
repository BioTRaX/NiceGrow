import sys
import importlib
import asyncio
from types import ModuleType, SimpleNamespace
from pathlib import Path
import tempfile
import os

import pandas as pd
from docx import Document

# ─────────────────────── ENTORNO & STUBS ────────────────────────────
ROOT_DIR = Path(__file__).resolve().parents[1]
sys.path.append(str(ROOT_DIR / "Sandy bot"))

# --- Telegram stub (mínimo) -------------------------------------------------
telegram_stub = ModuleType("telegram")

class InlineKeyboardButton:
    def __init__(self, *a, **k):
        pass

class InlineKeyboardMarkup:
    def __init__(self, *a, **k):
        pass

telegram_stub.InlineKeyboardButton = InlineKeyboardButton
telegram_stub.InlineKeyboardMarkup = InlineKeyboardMarkup
class DocumentStub:
    def __init__(self, file_name="file.xlsx", content: bytes = b""):
        self.file_name = file_name
        self._content = content

    async def get_file(self):
        class F:
            async def download_to_drive(_, path):
                Path(path).write_bytes(self._content)

        return F()


class Message:
    def __init__(self, *, documents=None, text=""):
        self.documents = documents or []
        self.text = text
        self.sent: str | None = None
        self.from_user = SimpleNamespace(id=1)

    async def reply_document(self, f, *, filename=None):
        dest = Path(tempfile.gettempdir()) / filename
        dest.write_bytes(f.read())
        self.sent = filename

    async def reply_text(self, *a, **k):
        pass

    async def edit_text(self, *a, **k):
        pass


class InlineKeyboardButton:
    def __init__(self, *a, **k):
        pass


class InlineKeyboardMarkup:
    def __init__(self, *a, **k):
        pass


class CallbackQuery:
    def __init__(self, message=None):
        self.message = message


class Update:
    def __init__(self, *, message=None, callback_query=None, edited_message=None):
        self.message = message
        self.callback_query = callback_query
        self.edited_message = edited_message
        self.effective_user = SimpleNamespace(id=1)


telegram_stub.Update = Update
telegram_stub.Message = Message
telegram_stub.Document = DocumentStub
<<<<<<< HEAD
telegram_stub.CallbackQuery = CallbackQuery
telegram_stub.InlineKeyboardButton = InlineKeyboardButton
telegram_stub.InlineKeyboardMarkup = InlineKeyboardMarkup
=======
>>>>>>> 25ffda16
sys.modules["telegram"] = telegram_stub

# --- telegram.ext stub ------------------------------------------------------
telegram_ext_stub = ModuleType("telegram.ext")
telegram_ext_stub.ContextTypes = type("C", (), {"DEFAULT_TYPE": object})
sys.modules["telegram.ext"] = telegram_ext_stub

# --- dotenv stub ------------------------------------------------------------
dotenv_stub = ModuleType("dotenv")
dotenv_stub.load_dotenv = lambda *a, **k: None
sys.modules.setdefault("dotenv", dotenv_stub)

# Variables mínimas requeridas por Config
for var in [
    "TELEGRAM_TOKEN",
    "OPENAI_API_KEY",
    "NOTION_TOKEN",
    "NOTION_DATABASE_ID",
    "DB_USER",
    "DB_PASSWORD",
    "SLACK_WEBHOOK_URL",
    "SUPERVISOR_DB_ID",
]:
    os.environ.setdefault(var, "x")


# ───────────────────── FUNCIÓN DE IMPORT DINÁMICA ────────────────────
def _importar_handler(tmp_path: Path):
    """
    - Genera una plantilla vacía de Word.
    - Carga / recarga sandybot.config (lo necesita informe_sla).
    - Importa dinámicamente el módulo `informe_sla.py` y devuelve la referencia.
    """
    template = tmp_path / "template.docx"
    Document().save(template)

<<<<<<< HEAD
    telegram_mod = sys.modules.get("telegram") or ModuleType("telegram")
    telegram_mod.Update = Update
    telegram_mod.Message = Message
    telegram_mod.Document = DocumentStub
    telegram_mod.CallbackQuery = CallbackQuery
    telegram_mod.InlineKeyboardButton = InlineKeyboardButton
    telegram_mod.InlineKeyboardMarkup = InlineKeyboardMarkup
    sys.modules["telegram"] = telegram_mod
=======
    # Asegurar que las clases de teclado sean las adecuadas
    sys.modules["telegram"].InlineKeyboardButton = InlineKeyboardButton
    sys.modules["telegram"].InlineKeyboardMarkup = InlineKeyboardMarkup
>>>>>>> 25ffda16

    # Recargar config para que cualquier acceso posterior tome valores frescos
    if "sandybot.config" in sys.modules:
        importlib.reload(sys.modules["sandybot.config"])
    else:
        importlib.import_module("sandybot.config")

    # Cargar dinámicamente el handler
    pkg = "sandybot.handlers"
    handlers_pkg = sys.modules.get(pkg) or ModuleType(pkg)
    handlers_pkg.__path__ = [str(ROOT_DIR / "Sandy bot" / "sandybot" / "handlers")]
    sys.modules[pkg] = handlers_pkg

    mod_name = f"{pkg}.informe_sla"
    spec = importlib.util.spec_from_file_location(
        mod_name,
        ROOT_DIR / "Sandy bot" / "sandybot" / "handlers" / "informe_sla.py",
    )
    mod = importlib.util.module_from_spec(spec)
    sys.modules[mod_name] = mod
    spec.loader.exec_module(mod)

    # Forzamos la plantilla a la recién creada
    mod.RUTA_PLANTILLA = str(template)
    return mod


# ──────────────────────────── TEST ───────────────────────────────────
def test_procesar_informe_sla(tmp_path):
    informe = _importar_handler(tmp_path)

    # Datos de prueba
    reclamos = pd.DataFrame(
        {
            "ID Servicio": [1, 1, 2],
            "Fecha": pd.to_datetime(["2024-05-01", "2024-05-02", "2024-05-03"]),
        }
    )
    servicios = pd.DataFrame(
        {
            "ID Servicio": [1, 2],
            "Cliente": ["A", "B"],
        }
    )
    r_path = tmp_path / "reclamos.xlsx"
    s_path = tmp_path / "servicios.xlsx"
    reclamos.to_excel(r_path, index=False)
    servicios.to_excel(s_path, index=False)

    # Stub documentos Telegram
    doc1 = DocumentStub("reclamos.xlsx", r_path.read_bytes())
    doc2 = DocumentStub("servicios.xlsx", s_path.read_bytes())
    ctx = SimpleNamespace(user_data={})

    # Redirigir carpeta temporal para capturar archivos generados
    orig_tmp = tempfile.gettempdir
    tempfile.gettempdir = lambda: str(tmp_path)

    try:
        # Paso 1: envío primer Excel
        msg1 = Message(documents=[doc1])
        asyncio.run(informe.procesar_informe_sla(Update(message=msg1), ctx))
<<<<<<< HEAD
        assert ctx.user_data.get("archivos")
        assert not ctx.user_data.get("esperando_eventos")
        assert msg1.sent is None

        # Paso 2: se presiona el botón Procesar
        cb = CallbackQuery(message=Message())
        asyncio.run(informe.procesar_informe_sla(Update(callback_query=cb), ctx))
        assert ctx.user_data.get("esperando_eventos")

        # Paso 3: eventos
        msg2 = Message(text="Evento crítico")
=======
        assert ctx.user_data["archivos"][0] or ctx.user_data["archivos"][1]
        assert None in ctx.user_data["archivos"]

        # Paso 2: segundo Excel
        msg2 = Message(documents=[doc2])
>>>>>>> 25ffda16
        asyncio.run(informe.procesar_informe_sla(Update(message=msg2), ctx))
        assert all(ctx.user_data["archivos"])
        assert not ctx.user_data.get("esperando_eventos")

<<<<<<< HEAD
        # Paso 4: conclusión
        msg3 = Message(text="Conclusión X")
=======
        # Paso 3: clic en Procesar informe
        asyncio.run(informe.preguntar_eventos_sla(Update(message=Message()), ctx))
        assert ctx.user_data.get("esperando_eventos")

        # Paso 4: eventos
        msg3 = Message(text="Evento crítico")
>>>>>>> 25ffda16
        asyncio.run(informe.procesar_informe_sla(Update(message=msg3), ctx))
        assert ctx.user_data.get("esperando_conclusion")

<<<<<<< HEAD
        # Paso 5: propuesta y generación final
        msg4 = Message(text="Propuesta Y")
=======
        # Paso 5: conclusión
        msg4 = Message(text="Conclusión X")
>>>>>>> 25ffda16
        asyncio.run(informe.procesar_informe_sla(Update(message=msg4), ctx))
        assert ctx.user_data.get("esperando_propuesta")

        # Paso 6: propuesta y generación final
        msg5 = Message(text="Propuesta Y")
        asyncio.run(informe.procesar_informe_sla(Update(message=msg5), ctx))
    finally:
        tempfile.gettempdir = orig_tmp  # Restaurar tempdir

    # Verifica documento generado
    ruta_generada = tmp_path / msg5.sent
    assert ruta_generada.exists()
    doc = Document(ruta_generada)

    textos = "\n".join(p.text for p in doc.paragraphs)
    assert "Informe SLA" in textos
    assert "Evento crítico" in textos
    assert "Conclusión X" in textos
    assert "Propuesta Y" in textos

    tabla = doc.tables[0]
    # Primera fila es encabezado
    assert tabla.rows[1].cells[0].text == "1" and tabla.rows[1].cells[1].text == "2"
    assert tabla.rows[2].cells[0].text == "2" and tabla.rows[2].cells[1].text == "1"<|MERGE_RESOLUTION|>--- conflicted
+++ resolved
@@ -16,16 +16,17 @@
 # --- Telegram stub (mínimo) -------------------------------------------------
 telegram_stub = ModuleType("telegram")
 
+
 class InlineKeyboardButton:
-    def __init__(self, *a, **k):
-        pass
+    def __init__(self, *a, **k):  # pragma: no cover
+        pass
+
 
 class InlineKeyboardMarkup:
-    def __init__(self, *a, **k):
-        pass
-
-telegram_stub.InlineKeyboardButton = InlineKeyboardButton
-telegram_stub.InlineKeyboardMarkup = InlineKeyboardMarkup
+    def __init__(self, *a, **k):  # pragma: no cover
+        pass
+
+
 class DocumentStub:
     def __init__(self, file_name="file.xlsx", content: bytes = b""):
         self.file_name = file_name
@@ -51,20 +52,10 @@
         dest.write_bytes(f.read())
         self.sent = filename
 
-    async def reply_text(self, *a, **k):
-        pass
-
-    async def edit_text(self, *a, **k):
-        pass
-
-
-class InlineKeyboardButton:
-    def __init__(self, *a, **k):
-        pass
-
-
-class InlineKeyboardMarkup:
-    def __init__(self, *a, **k):
+    async def reply_text(self, *a, **k):  # pragma: no cover
+        pass
+
+    async def edit_text(self, *a, **k):  # pragma: no cover
         pass
 
 
@@ -84,12 +75,9 @@
 telegram_stub.Update = Update
 telegram_stub.Message = Message
 telegram_stub.Document = DocumentStub
-<<<<<<< HEAD
 telegram_stub.CallbackQuery = CallbackQuery
 telegram_stub.InlineKeyboardButton = InlineKeyboardButton
 telegram_stub.InlineKeyboardMarkup = InlineKeyboardMarkup
-=======
->>>>>>> 25ffda16
 sys.modules["telegram"] = telegram_stub
 
 # --- telegram.ext stub ------------------------------------------------------
@@ -119,40 +107,25 @@
 # ───────────────────── FUNCIÓN DE IMPORT DINÁMICA ────────────────────
 def _importar_handler(tmp_path: Path):
     """
-    - Genera una plantilla vacía de Word.
-    - Carga / recarga sandybot.config (lo necesita informe_sla).
-    - Importa dinámicamente el módulo `informe_sla.py` y devuelve la referencia.
+    1. Crea una plantilla vacía de Word y la fija en RUTA_PLANTILLA
+    2. Recarga sandybot.config
+    3. Carga dinámicamente sandybot.handlers.informe_sla
     """
     template = tmp_path / "template.docx"
     Document().save(template)
 
-<<<<<<< HEAD
-    telegram_mod = sys.modules.get("telegram") or ModuleType("telegram")
-    telegram_mod.Update = Update
-    telegram_mod.Message = Message
-    telegram_mod.Document = DocumentStub
-    telegram_mod.CallbackQuery = CallbackQuery
-    telegram_mod.InlineKeyboardButton = InlineKeyboardButton
-    telegram_mod.InlineKeyboardMarkup = InlineKeyboardMarkup
-    sys.modules["telegram"] = telegram_mod
-=======
-    # Asegurar que las clases de teclado sean las adecuadas
-    sys.modules["telegram"].InlineKeyboardButton = InlineKeyboardButton
-    sys.modules["telegram"].InlineKeyboardMarkup = InlineKeyboardMarkup
->>>>>>> 25ffda16
-
-    # Recargar config para que cualquier acceso posterior tome valores frescos
     if "sandybot.config" in sys.modules:
         importlib.reload(sys.modules["sandybot.config"])
     else:
         importlib.import_module("sandybot.config")
 
-    # Cargar dinámicamente el handler
+    # Aseguramos presencia de paquete handlers
     pkg = "sandybot.handlers"
     handlers_pkg = sys.modules.get(pkg) or ModuleType(pkg)
     handlers_pkg.__path__ = [str(ROOT_DIR / "Sandy bot" / "sandybot" / "handlers")]
     sys.modules[pkg] = handlers_pkg
 
+    # Import dinámico
     mod_name = f"{pkg}.informe_sla"
     spec = importlib.util.spec_from_file_location(
         mod_name,
@@ -162,7 +135,7 @@
     sys.modules[mod_name] = mod
     spec.loader.exec_module(mod)
 
-    # Forzamos la plantilla a la recién creada
+    # Reemplazamos plantilla por la temporal
     mod.RUTA_PLANTILLA = str(template)
     return mod
 
@@ -194,62 +167,38 @@
     doc2 = DocumentStub("servicios.xlsx", s_path.read_bytes())
     ctx = SimpleNamespace(user_data={})
 
-    # Redirigir carpeta temporal para capturar archivos generados
+    # Redirigir carpeta temporal
     orig_tmp = tempfile.gettempdir
     tempfile.gettempdir = lambda: str(tmp_path)
 
     try:
-        # Paso 1: envío primer Excel
+        # Paso 1: primer Excel (reclamos)
         msg1 = Message(documents=[doc1])
         asyncio.run(informe.procesar_informe_sla(Update(message=msg1), ctx))
-<<<<<<< HEAD
-        assert ctx.user_data.get("archivos")
+        assert ctx.user_data["archivos"][0] and ctx.user_data["archivos"][1] is None
+
+        # Paso 2: segundo Excel (servicios)
+        msg2 = Message(documents=[doc2])
+        asyncio.run(informe.procesar_informe_sla(Update(message=msg2), ctx))
+        assert all(ctx.user_data["archivos"])
         assert not ctx.user_data.get("esperando_eventos")
-        assert msg1.sent is None
-
-        # Paso 2: se presiona el botón Procesar
+
+        # Paso 3: clic en «Procesar informe»
         cb = CallbackQuery(message=Message())
         asyncio.run(informe.procesar_informe_sla(Update(callback_query=cb), ctx))
         assert ctx.user_data.get("esperando_eventos")
 
-        # Paso 3: eventos
-        msg2 = Message(text="Evento crítico")
-=======
-        assert ctx.user_data["archivos"][0] or ctx.user_data["archivos"][1]
-        assert None in ctx.user_data["archivos"]
-
-        # Paso 2: segundo Excel
-        msg2 = Message(documents=[doc2])
->>>>>>> 25ffda16
-        asyncio.run(informe.procesar_informe_sla(Update(message=msg2), ctx))
-        assert all(ctx.user_data["archivos"])
-        assert not ctx.user_data.get("esperando_eventos")
-
-<<<<<<< HEAD
-        # Paso 4: conclusión
-        msg3 = Message(text="Conclusión X")
-=======
-        # Paso 3: clic en Procesar informe
-        asyncio.run(informe.preguntar_eventos_sla(Update(message=Message()), ctx))
-        assert ctx.user_data.get("esperando_eventos")
-
         # Paso 4: eventos
         msg3 = Message(text="Evento crítico")
->>>>>>> 25ffda16
         asyncio.run(informe.procesar_informe_sla(Update(message=msg3), ctx))
         assert ctx.user_data.get("esperando_conclusion")
 
-<<<<<<< HEAD
-        # Paso 5: propuesta y generación final
-        msg4 = Message(text="Propuesta Y")
-=======
         # Paso 5: conclusión
         msg4 = Message(text="Conclusión X")
->>>>>>> 25ffda16
         asyncio.run(informe.procesar_informe_sla(Update(message=msg4), ctx))
         assert ctx.user_data.get("esperando_propuesta")
 
-        # Paso 6: propuesta y generación final
+        # Paso 6: propuesta y generación
         msg5 = Message(text="Propuesta Y")
         asyncio.run(informe.procesar_informe_sla(Update(message=msg5), ctx))
     finally:
@@ -267,6 +216,6 @@
     assert "Propuesta Y" in textos
 
     tabla = doc.tables[0]
-    # Primera fila es encabezado
+    # Primera fila = encabezado
     assert tabla.rows[1].cells[0].text == "1" and tabla.rows[1].cells[1].text == "2"
     assert tabla.rows[2].cells[0].text == "2" and tabla.rows[2].cells[1].text == "1"