--- conflicted
+++ resolved
@@ -4,14 +4,16 @@
 from types import ModuleType, SimpleNamespace
 from pathlib import Path
 import tempfile
+import os
 
 import pandas as pd
 from docx import Document
 
+# ─────────────────────── ENTORNO & STUBS ────────────────────────────
 ROOT_DIR = Path(__file__).resolve().parents[1]
 sys.path.append(str(ROOT_DIR / "Sandy bot"))
 
-# Stub telegram similar to otras pruebas
+# Telegram stub (mínimo para pruebas)
 telegram_stub = ModuleType("telegram")
 class DocumentStub:
     def __init__(self, file_name="file.xlsx", content=b""):
@@ -26,7 +28,7 @@
     def __init__(self, documents=None, text=""):
         self.documents = documents or []
         self.text = text
-        self.sent = None
+        self.sent: str | None = None
         self.from_user = SimpleNamespace(id=1)
     async def reply_document(self, f, filename=None):
         dest = Path(tempfile.gettempdir()) / filename
@@ -43,17 +45,17 @@
 telegram_stub.Document = DocumentStub
 sys.modules.setdefault("telegram", telegram_stub)
 
+# telegram.ext stub
 telegram_ext_stub = ModuleType("telegram.ext")
 telegram_ext_stub.ContextTypes = type("C", (), {"DEFAULT_TYPE": object})
 sys.modules.setdefault("telegram.ext", telegram_ext_stub)
 
-# Stub dotenv
+# dotenv stub
 dotenv_stub = ModuleType("dotenv")
 dotenv_stub.load_dotenv = lambda *a, **k: None
 sys.modules.setdefault("dotenv", dotenv_stub)
 
-# Variables mínimas
-import os
+# Variables mínimas requeridas por Config
 for var in [
     "TELEGRAM_TOKEN",
     "OPENAI_API_KEY",
@@ -66,8 +68,10 @@
 ]:
     os.environ.setdefault(var, "x")
 
+# Carga Config
 importlib.import_module("sandybot.config")
 
+# Cargar dinámicamente el módulo handler (informe_sla.py)
 pkg = "sandybot.handlers"
 handlers_pkg = ModuleType(pkg)
 handlers_pkg.__path__ = [str(ROOT_DIR / "Sandy bot" / "sandybot" / "handlers")]
@@ -83,71 +87,79 @@
 spec.loader.exec_module(informe)
 
 
+# ──────────────────────────── TEST ───────────────────────────────────
 def test_procesar_informe_sla(tmp_path):
+    # 1) Plantilla vacía
     template = tmp_path / "template.docx"
     Document().save(template)
     informe.RUTA_PLANTILLA = str(template)
-    reclamos = pd.DataFrame({
-        "ID Servicio": [1, 1, 2],
-        "Fecha": pd.to_datetime(["2024-05-01", "2024-05-02", "2024-05-03"]),
-    })
-    servicios = pd.DataFrame({
-        "ID Servicio": [1, 2],
-        "Cliente": ["A", "B"],
-    })
+
+    # 2) Datos de prueba
+    reclamos = pd.DataFrame(
+        {
+            "ID Servicio": [1, 1, 2],
+            "Fecha": pd.to_datetime(["2024-05-01", "2024-05-02", "2024-05-03"]),
+        }
+    )
+    servicios = pd.DataFrame(
+        {
+            "ID Servicio": [1, 2],
+            "Cliente": ["A", "B"],
+        }
+    )
     r_path = tmp_path / "reclamos.xlsx"
     s_path = tmp_path / "servicios.xlsx"
     reclamos.to_excel(r_path, index=False)
     servicios.to_excel(s_path, index=False)
 
+    # 3) Stub documentos Telegram
     doc1 = DocumentStub("reclamos.xlsx", r_path.read_bytes())
     doc2 = DocumentStub("servicios.xlsx", s_path.read_bytes())
     ctx = SimpleNamespace(user_data={})
 
+    # Redirigir carpeta temporal para capturar archivos generados
     orig_tmp = tempfile.gettempdir
     tempfile.gettempdir = lambda: str(tmp_path)
+
     try:
-        # Paso 1: envío de archivos
+        # Paso 1: envíamos ambos Excel
         msg1 = Message(documents=[doc1, doc2])
         upd1 = Update(message=msg1)
         asyncio.run(informe.procesar_informe_sla(upd1, ctx))
         assert ctx.user_data.get("esperando_eventos")
-        assert msg1.sent is None
+        assert msg1.sent is None  # Aún no se envió documento
 
         # Paso 2: eventos
-        msg2 = Message(text="ev")
+        msg2 = Message(text="Evento crítico")
         asyncio.run(informe.procesar_informe_sla(Update(message=msg2), ctx))
         assert ctx.user_data.get("esperando_conclusion")
 
-        # Paso 3: conclusion
-        msg3 = Message(text="conc")
+        # Paso 3: conclusión
+        msg3 = Message(text="Conclusión X")
         asyncio.run(informe.procesar_informe_sla(Update(message=msg3), ctx))
         assert ctx.user_data.get("esperando_propuesta")
 
-        # Paso 4: propuesta y generación
-        msg4 = Message(text="prop")
+        # Paso 4: propuesta y generación final
+        msg4 = Message(text="Propuesta Y")
         asyncio.run(informe.procesar_informe_sla(Update(message=msg4), ctx))
     finally:
-        tempfile.gettempdir = orig_tmp
+        tempfile.gettempdir = orig_tmp  # Restaurar
 
-    ruta = tmp_path / msg4.sent
-    assert ruta.exists()
-    doc = Document(ruta)
-<<<<<<< HEAD
+    # 4) Verifica documento generado
+    ruta_generada = tmp_path / msg4.sent
+    assert ruta_generada.exists()
+    doc = Document(ruta_generada)
+
+    # Validaciones básicas
     textos = "\n".join(p.text for p in doc.paragraphs)
+    assert "Informe SLA" in textos
+    assert "Evento crítico" in textos
+    assert "Conclusión X" in textos
+    assert "Propuesta Y" in textos
+
+    # Tabla servicio-reclamos
     tabla = doc.tables[0]
-    assert "Informe SLA" in textos
-    assert tabla.rows[1].cells[0].text == "1"
-    assert tabla.rows[2].cells[0].text == "2"
-    assert "ev" in textos
-    assert "conc" in textos
-    assert "prop" in textos
-=======
-    titulo = doc.paragraphs[0].text
-    assert "Informe SLA" in titulo
-    tabla = doc.tables[0]
-    assert tabla.cell(1, 0).text == "1"
-    assert tabla.cell(1, 1).text == "2"
-    assert tabla.cell(2, 0).text == "2"
-    assert tabla.cell(2, 1).text == "1"
->>>>>>> 98cfeeb1
+    assert tabla.rows[1].cells[0].text == "1"          # Servicio 1
+    assert tabla.rows[1].cells[1].text == "2"          # 2 reclamos
+    assert tabla.rows[2].cells[0].text == "2"          # Servicio 2
+    assert tabla.rows[2].cells[1].text == "1"          # 1 reclamo