import sys
import importlib
import asyncio
from types import ModuleType, SimpleNamespace
from pathlib import Path
from sqlalchemy.orm import sessionmaker
import tempfile
import os

import pandas as pd
from docx import Document

# ─────────────────────── ENTORNO & STUBS ────────────────────────────
ROOT_DIR = Path(__file__).resolve().parents[1]
sys.path.append(str(ROOT_DIR / "Sandy bot"))

# --- Telegram stub ----------------------------------------------------------
telegram_stub = ModuleType("telegram")


class InlineKeyboardButton:
    def __init__(self, text: str, callback_data: str | None = None):
        self.text = text
        self.callback_data = callback_data


class InlineKeyboardMarkup:
    def __init__(self, keyboard):
        self.inline_keyboard = keyboard


class DocumentStub:
    def __init__(self, file_name="file.xlsx", content: bytes = b""):
        self.file_name = file_name
        self._content = content

    async def get_file(self):
        class F:
            async def download_to_drive(_, path):
                Path(path).write_bytes(self._content)

        return F()


class Message:
    def __init__(self, *, documents=None, text=""):
        self.documents = documents or []
        self.text = text
        self.sent: str | None = None
        self.markup = None
        self.from_user = SimpleNamespace(id=1)

    async def reply_document(self, f, *, filename=None):
        dest = Path(tempfile.gettempdir()) / filename
        dest.write_bytes(f.read())
        self.sent = filename

    async def reply_text(self, *a, **k):
        # Captura de reply_markup para los asserts
        self.markup = k.get("reply_markup")

    async def edit_text(self, *a, **k):  # pragma: no cover
        pass


class CallbackQuery:
    def __init__(self, data: str = "", message=None):
        self.data = data
        self.message = message

    async def answer(self):  # pragma: no cover
        pass


class Update:
    def __init__(self, *, message=None, callback_query=None, edited_message=None):
        self.message = message
        self.callback_query = callback_query
        self.edited_message = edited_message
        self.effective_user = SimpleNamespace(id=1)


telegram_stub.Update = Update
telegram_stub.Message = Message
telegram_stub.Document = DocumentStub
telegram_stub.CallbackQuery = CallbackQuery
telegram_stub.InlineKeyboardButton = InlineKeyboardButton
telegram_stub.InlineKeyboardMarkup = InlineKeyboardMarkup
sys.modules["telegram"] = telegram_stub

# --- telegram.ext stub ------------------------------------------------------
telegram_ext_stub = ModuleType("telegram.ext")
telegram_ext_stub.ContextTypes = type("C", (), {"DEFAULT_TYPE": object})
sys.modules["telegram.ext"] = telegram_ext_stub

# --- dotenv stub ------------------------------------------------------------
dotenv_stub = ModuleType("dotenv")
dotenv_stub.load_dotenv = lambda *a, **k: None
sys.modules.setdefault("dotenv", dotenv_stub)

# Variables mínimas requeridas por Config
for var in [
    "TELEGRAM_TOKEN",
    "OPENAI_API_KEY",
    "NOTION_TOKEN",
    "NOTION_DATABASE_ID",
    "DB_USER",
    "DB_PASSWORD",
    "SLACK_WEBHOOK_URL",
    "SUPERVISOR_DB_ID",
]:
    os.environ.setdefault(var, "x")


# ───────────────────── FUNCIÓN DE IMPORT DINÁMICA ────────────────────
def _importar_handler(tmp_path: Path):
    """
    1. Crea una plantilla vacía de Word y la fija en RUTA_PLANTILLA.
    2. Stub de registrador para capturar reply_markup.
    3. Fuerza SQLite en memoria.
    4. Carga dinámicamente sandybot.handlers.informe_sla y devuelve el módulo.
    """
    template = tmp_path / "template.docx"
    doc = Document()
    doc.add_paragraph("Eventos sucedidos de mayor impacto en SLA:")
    doc.add_paragraph("Conclusión:")
    doc.add_paragraph("Propuesta de mejora:")
    doc.save(template)

    # Stub registrador
    registrador_stub = ModuleType("sandybot.registrador")

    async def responder_registrando(msg, *a, **k):
        if "reply_markup" in k and hasattr(msg, "markup"):
            msg.markup = k["reply_markup"]
        if hasattr(msg, "reply_text"):
            await msg.reply_text(*a, **k)

    registrador_stub.responder_registrando = responder_registrando
    registrador_stub.registrar_conversacion = lambda *a, **k: None
    sys.modules["sandybot.registrador"] = registrador_stub

<<<<<<< HEAD
    # Restablecer stubs de telegram en caso de modificaciones previas
    telegram_stub.InlineKeyboardButton = InlineKeyboardButton
    telegram_stub.InlineKeyboardMarkup = InlineKeyboardMarkup
    sys.modules["telegram"] = telegram_stub
=======
    # Asegurar botones correctos por si otros tests modificaron el stub
    telegram_stub.InlineKeyboardButton = InlineKeyboardButton
    telegram_stub.InlineKeyboardMarkup = InlineKeyboardMarkup
>>>>>>> d5561063

    # Forzar engine SQLite memoria
    import sqlalchemy as sa

    orig_engine = sa.create_engine
    sa.create_engine = lambda *a, **k: orig_engine("sqlite:///:memory:")

    # (Re)cargar config
    if "sandybot.config" in sys.modules:
        importlib.reload(sys.modules["sandybot.config"])
    else:
        importlib.import_module("sandybot.config")


    # Asegurar paquete handlers
    pkg = "sandybot.handlers"
    handlers_pkg = sys.modules.get(pkg) or ModuleType(pkg)
    handlers_pkg.__path__ = [str(ROOT_DIR / "Sandy bot" / "sandybot" / "handlers")]
    sys.modules[pkg] = handlers_pkg

    # Import dinámico del handler
    mod_name = f"{pkg}.informe_sla"
    spec = importlib.util.spec_from_file_location(
        mod_name, ROOT_DIR / "Sandy bot" / "sandybot" / "handlers" / "informe_sla.py"
    )
    mod = importlib.util.module_from_spec(spec)
    sys.modules[mod_name] = mod
    # Asegurar que las clases de telegram sean las correctas antes de importar
    telegram_stub.InlineKeyboardButton = InlineKeyboardButton
    telegram_stub.InlineKeyboardMarkup = InlineKeyboardMarkup
    sys.modules["telegram"] = telegram_stub
    spec.loader.exec_module(mod)

    import sandybot.database as bd
<<<<<<< HEAD
    # Restaurar engine
=======
>>>>>>> d5561063
    sa.create_engine = orig_engine

    bd.SessionLocal = sessionmaker(bind=bd.engine, expire_on_commit=False)
    bd.Base.metadata.create_all(bind=bd.engine)

    # Fijar plantilla
    mod.RUTA_PLANTILLA = str(template)
    return mod


# ──────────────────────────── TEST ───────────────────────────────────
def test_procesar_informe_sla(tmp_path):
    informe = _importar_handler(tmp_path)

    # -------- Datos de prueba --------
    reclamos = pd.DataFrame(
        {
            "ID Servicio": [1, 1, 2],
            "Fecha": pd.to_datetime(["2024-05-01", "2024-05-02", "2024-05-03"]),
        }
    )
    servicios = pd.DataFrame(
        {
            "ID Servicio": [1, 2],
            "Cliente": ["A", "B"],
        }
    )
    r_path = tmp_path / "reclamos.xlsx"
    s_path = tmp_path / "servicios.xlsx"
    reclamos.to_excel(r_path, index=False)
    servicios.to_excel(s_path, index=False)

    doc1 = DocumentStub("reclamos.xlsx", r_path.read_bytes())
    doc2 = DocumentStub("servicios.xlsx", s_path.read_bytes())
    ctx = SimpleNamespace(user_data={})

    # Redirigir tempdir para capturar outputs
    orig_tmp = tempfile.gettempdir
    tempfile.gettempdir = lambda: str(tmp_path)

    try:
        # Paso 1: primer Excel (reclamos)
        msg1 = Message(documents=[doc1])
        asyncio.run(informe.procesar_informe_sla(Update(message=msg1), ctx))
        assert ctx.user_data["archivos"][0] and ctx.user_data["archivos"][1] is None

        # Paso 2: segundo Excel (servicios)
        msg2 = Message(documents=[doc2])
        asyncio.run(informe.procesar_informe_sla(Update(message=msg2), ctx))
        assert all(ctx.user_data["archivos"])
<<<<<<< HEAD
=======
        assert "esperando_eventos" not in ctx.user_data
>>>>>>> d5561063
        # Confirmamos botón procesar
        boton = msg2.markup.inline_keyboard[0][0]
        assert boton.callback_data == "sla_procesar"

        # Paso 3: activamos callback (se genera el documento)
        cb = CallbackQuery("sla_procesar", message=msg2)
        asyncio.run(informe.procesar_informe_sla(Update(callback_query=cb), ctx))
<<<<<<< HEAD
        assert "esperando_eventos" not in ctx.user_data
        assert "esperando_conclusion" not in ctx.user_data
        assert "esperando_propuesta" not in ctx.user_data
        ruta_generada = tmp_path / msg2.sent
        assert ruta_generada.exists()
=======
        assert ctx.user_data == {}
        msg5 = msg2  # el documento se envía al mensaje que contenía el botón
>>>>>>> d5561063
    finally:
        tempfile.gettempdir = orig_tmp  # Restaurar tempdir

    # -------- Verificaciones de resultado --------
    doc = Document(ruta_generada)

    textos = "\n".join(p.text for p in doc.paragraphs)
    assert "Informe SLA" in textos
<<<<<<< HEAD
    assert "Eventos sucedidos" in textos
    assert "Conclusión:" in textos
    assert "Propuesta de mejora:" in textos

    for p in doc.paragraphs:
        if p.text.startswith("Eventos sucedidos"):
            assert p.text.strip() == "Eventos sucedidos de mayor impacto en SLA:"
        if p.text.startswith("Conclusión:"):
            assert p.text.strip() == "Conclusión:"
        if p.text.startswith("Propuesta de mejora:"):
            assert p.text.strip() == "Propuesta de mejora:"
=======
>>>>>>> d5561063

    tabla = doc.tables[0]
    assert tabla.rows[1].cells[0].text == "1" and tabla.rows[1].cells[1].text == "2"
    assert tabla.rows[2].cells[0].text == "2" and tabla.rows[2].cells[1].text == "1"


def test_generar_sin_fecha(tmp_path):
    """El generador funciona aunque el Excel de reclamos no tenga columna Fecha."""
    informe = _importar_handler(tmp_path)

    reclamos = pd.DataFrame({"Servicio": [1, 2]})
    servicios = pd.DataFrame({"Servicio": [1, 2]})

    r_path = tmp_path / "reclamos.xlsx"
    s_path = tmp_path / "servicios.xlsx"
    reclamos.to_excel(r_path, index=False)
    servicios.to_excel(s_path, index=False)

    ruta = informe._generar_documento_sla(str(r_path), str(s_path))
    assert Path(ruta).exists()<|MERGE_RESOLUTION|>--- conflicted
+++ resolved
@@ -56,7 +56,6 @@
         self.sent = filename
 
     async def reply_text(self, *a, **k):
-        # Captura de reply_markup para los asserts
         self.markup = k.get("reply_markup")
 
     async def edit_text(self, *a, **k):  # pragma: no cover
@@ -115,10 +114,10 @@
 # ───────────────────── FUNCIÓN DE IMPORT DINÁMICA ────────────────────
 def _importar_handler(tmp_path: Path):
     """
-    1. Crea una plantilla vacía de Word y la fija en RUTA_PLANTILLA.
+    1. Genera una plantilla básica de Word con los placeholders.
     2. Stub de registrador para capturar reply_markup.
-    3. Fuerza SQLite en memoria.
-    4. Carga dinámicamente sandybot.handlers.informe_sla y devuelve el módulo.
+    3. Fuerza SQLite en memoria para pruebas.
+    4. Importa dinámicamente sandybot.handlers.informe_sla y devuelve el módulo.
     """
     template = tmp_path / "template.docx"
     doc = Document()
@@ -140,17 +139,6 @@
     registrador_stub.registrar_conversacion = lambda *a, **k: None
     sys.modules["sandybot.registrador"] = registrador_stub
 
-<<<<<<< HEAD
-    # Restablecer stubs de telegram en caso de modificaciones previas
-    telegram_stub.InlineKeyboardButton = InlineKeyboardButton
-    telegram_stub.InlineKeyboardMarkup = InlineKeyboardMarkup
-    sys.modules["telegram"] = telegram_stub
-=======
-    # Asegurar botones correctos por si otros tests modificaron el stub
-    telegram_stub.InlineKeyboardButton = InlineKeyboardButton
-    telegram_stub.InlineKeyboardMarkup = InlineKeyboardMarkup
->>>>>>> d5561063
-
     # Forzar engine SQLite memoria
     import sqlalchemy as sa
 
@@ -162,7 +150,6 @@
         importlib.reload(sys.modules["sandybot.config"])
     else:
         importlib.import_module("sandybot.config")
-
 
     # Asegurar paquete handlers
     pkg = "sandybot.handlers"
@@ -177,18 +164,11 @@
     )
     mod = importlib.util.module_from_spec(spec)
     sys.modules[mod_name] = mod
-    # Asegurar que las clases de telegram sean las correctas antes de importar
-    telegram_stub.InlineKeyboardButton = InlineKeyboardButton
-    telegram_stub.InlineKeyboardMarkup = InlineKeyboardMarkup
-    sys.modules["telegram"] = telegram_stub
     spec.loader.exec_module(mod)
 
+    # Restaurar engine
+    sa.create_engine = orig_engine
     import sandybot.database as bd
-<<<<<<< HEAD
-    # Restaurar engine
-=======
->>>>>>> d5561063
-    sa.create_engine = orig_engine
 
     bd.SessionLocal = sessionmaker(bind=bd.engine, expire_on_commit=False)
     bd.Base.metadata.create_all(bind=bd.engine)
@@ -220,6 +200,7 @@
     reclamos.to_excel(r_path, index=False)
     servicios.to_excel(s_path, index=False)
 
+    # Stub documentos Telegram
     doc1 = DocumentStub("reclamos.xlsx", r_path.read_bytes())
     doc2 = DocumentStub("servicios.xlsx", s_path.read_bytes())
     ctx = SimpleNamespace(user_data={})
@@ -238,49 +219,21 @@
         msg2 = Message(documents=[doc2])
         asyncio.run(informe.procesar_informe_sla(Update(message=msg2), ctx))
         assert all(ctx.user_data["archivos"])
-<<<<<<< HEAD
-=======
-        assert "esperando_eventos" not in ctx.user_data
->>>>>>> d5561063
         # Confirmamos botón procesar
         boton = msg2.markup.inline_keyboard[0][0]
         assert boton.callback_data == "sla_procesar"
 
-        # Paso 3: activamos callback (se genera el documento)
+        # Paso 3: activamos callback
         cb = CallbackQuery("sla_procesar", message=msg2)
         asyncio.run(informe.procesar_informe_sla(Update(callback_query=cb), ctx))
-<<<<<<< HEAD
-        assert "esperando_eventos" not in ctx.user_data
-        assert "esperando_conclusion" not in ctx.user_data
-        assert "esperando_propuesta" not in ctx.user_data
-        ruta_generada = tmp_path / msg2.sent
-        assert ruta_generada.exists()
-=======
-        assert ctx.user_data == {}
-        msg5 = msg2  # el documento se envía al mensaje que contenía el botón
->>>>>>> d5561063
     finally:
         tempfile.gettempdir = orig_tmp  # Restaurar tempdir
 
-    # -------- Verificaciones de resultado --------
+    ruta_generada = tmp_path / msg2.sent
+    assert ruta_generada.exists()
     doc = Document(ruta_generada)
-
     textos = "\n".join(p.text for p in doc.paragraphs)
     assert "Informe SLA" in textos
-<<<<<<< HEAD
-    assert "Eventos sucedidos" in textos
-    assert "Conclusión:" in textos
-    assert "Propuesta de mejora:" in textos
-
-    for p in doc.paragraphs:
-        if p.text.startswith("Eventos sucedidos"):
-            assert p.text.strip() == "Eventos sucedidos de mayor impacto en SLA:"
-        if p.text.startswith("Conclusión:"):
-            assert p.text.strip() == "Conclusión:"
-        if p.text.startswith("Propuesta de mejora:"):
-            assert p.text.strip() == "Propuesta de mejora:"
-=======
->>>>>>> d5561063
 
     tabla = doc.tables[0]
     assert tabla.rows[1].cells[0].text == "1" and tabla.rows[1].cells[1].text == "2"
