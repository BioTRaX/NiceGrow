--- conflicted
+++ resolved
@@ -195,10 +195,9 @@
     nueva = tmp_path / "new.docx"
     Document().save(nueva)
     msg = Message(document=ExcelDoc("new.docx", nueva))
-<<<<<<< HEAD
+
     msg.documents = [msg.document]
-=======
->>>>>>> 11e3a6cc
+
     await handler.procesar_informe_sla(Update(message=msg), ctx)
 
     assert "actualizada" in captura["texto"].lower()
