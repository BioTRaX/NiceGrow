import sys
import importlib
import asyncio
from types import ModuleType, SimpleNamespace
from pathlib import Path
from sqlalchemy.orm import sessionmaker
import tempfile
import os

import pandas as pd
from docx import Document

# ─────────────────────── ENTORNO & STUBS ────────────────────────────
ROOT_DIR = Path(__file__).resolve().parents[1]
sys.path.append(str(ROOT_DIR / "Sandy bot"))

# --- Telegram stub ----------------------------------------------------------
telegram_stub = ModuleType("telegram")


class InlineKeyboardButton:
    def __init__(self, text: str, callback_data: str | None = None):
        self.text = text
        self.callback_data = callback_data


class InlineKeyboardMarkup:
    def __init__(self, keyboard):
        self.inline_keyboard = keyboard


class DocumentStub:
    def __init__(self, file_name="file.xlsx", content: bytes = b""):
        self.file_name = file_name
        self._content = content

    async def get_file(self):
        class F:
            async def download_to_drive(_, path):
                Path(path).write_bytes(self._content)

        return F()


class Message:
    def __init__(self, *, documents=None, text=""):
        self.documents = documents or []
        self.text = text
        self.sent: str | None = None
        self.markup = None
        self.from_user = SimpleNamespace(id=1)

    async def reply_document(self, f, *, filename=None):
        dest = Path(tempfile.gettempdir()) / filename
        dest.write_bytes(f.read())
        self.sent = filename

    async def reply_text(self, *a, **k):
        self.markup = k.get("reply_markup")

    async def edit_text(self, *a, **k):  # pragma: no cover
        pass


class CallbackQuery:
    def __init__(self, data: str = "", message=None):
        self.data = data
        self.message = message

    async def answer(self):  # pragma: no cover
        pass


class Update:
    def __init__(self, *, message=None, callback_query=None, edited_message=None):
        self.message = message
        self.callback_query = callback_query
        self.edited_message = edited_message
        self.effective_user = SimpleNamespace(id=1)


telegram_stub.Update = Update
telegram_stub.Message = Message
telegram_stub.Document = DocumentStub
telegram_stub.CallbackQuery = CallbackQuery
telegram_stub.InlineKeyboardButton = InlineKeyboardButton
telegram_stub.InlineKeyboardMarkup = InlineKeyboardMarkup
sys.modules["telegram"] = telegram_stub

# --- telegram.ext stub ------------------------------------------------------
telegram_ext_stub = ModuleType("telegram.ext")
telegram_ext_stub.ContextTypes = type("C", (), {"DEFAULT_TYPE": object})
sys.modules["telegram.ext"] = telegram_ext_stub

# --- dotenv stub ------------------------------------------------------------
dotenv_stub = ModuleType("dotenv")
dotenv_stub.load_dotenv = lambda *a, **k: None
sys.modules.setdefault("dotenv", dotenv_stub)

# Variables mínimas requeridas por Config
for var in [
    "TELEGRAM_TOKEN",
    "OPENAI_API_KEY",
    "NOTION_TOKEN",
    "NOTION_DATABASE_ID",
    "DB_USER",
    "DB_PASSWORD",
    "SLACK_WEBHOOK_URL",
    "SUPERVISOR_DB_ID",
]:
    os.environ.setdefault(var, "x")


# ───────────────────── FUNCIÓN DE IMPORT DINÁMICA ────────────────────
def _importar_handler(tmp_path: Path):
    """
    1. Genera una plantilla básica de Word y la fija en RUTA_PLANTILLA.
    2. Stub de registrador para capturar reply_markup.
    3. Fuerza SQLite en memoria y carga dinámicamente informe_sla.
    """
    template = tmp_path / "template.docx"
    doc = Document()
    doc.add_paragraph("Eventos sucedidos de mayor impacto en SLA:")
    doc.add_paragraph("Conclusión:")
    doc.add_paragraph("Propuesta de mejora:")
    doc.save(template)

    # Forzar que la plantilla no tenga estilo Title
    from docx.document import Document as DocClass

    orig_heading = DocClass.add_heading

    def no_title(self, text="", level=1):
        if level == 0:
            raise KeyError("no style with name 'Title'")
        return orig_heading(self, text, level)

    DocClass.add_heading = no_title

    # Stub registrador
    registrador_stub = ModuleType("sandybot.registrador")

    async def responder_registrando(msg, *a, **k):
        if "reply_markup" in k and hasattr(msg, "markup"):
            msg.markup = k["reply_markup"]
        if hasattr(msg, "reply_text"):
            await msg.reply_text(*a, **k)

    registrador_stub.responder_registrando = responder_registrando
    registrador_stub.registrar_conversacion = lambda *a, **k: None
    sys.modules["sandybot.registrador"] = registrador_stub

    # Forzar SQLite memoria
    import sqlalchemy as sa

    orig_engine = sa.create_engine
    sa.create_engine = lambda *a, **k: orig_engine("sqlite:///:memory:")

    # Recargar configuración
    importlib.invalidate_caches()
    import sandybot.config as cfg_mod
    importlib.reload(cfg_mod)

    # Cargar handler dinámicamente
    pkg = "sandybot.handlers"
    handlers_pkg = sys.modules.get(pkg) or ModuleType(pkg)
    handlers_pkg.__path__ = [str(ROOT_DIR / "Sandy bot" / "sandybot" / "handlers")]
    sys.modules[pkg] = handlers_pkg

    mod_name = f"{pkg}.informe_sla"
    spec = importlib.util.spec_from_file_location(
        mod_name,
        ROOT_DIR / "Sandy bot" / "sandybot" / "handlers" / "informe_sla.py",
    )
    mod = importlib.util.module_from_spec(spec)
    sys.modules[mod_name] = mod
    spec.loader.exec_module(mod)

    import sandybot.database as bd
    sa.create_engine = orig_engine

    bd.SessionLocal = sessionmaker(bind=bd.engine, expire_on_commit=False)
    bd.Base.metadata.create_all(bind=bd.engine)

    # Asignar plantilla
    mod.RUTA_PLANTILLA = str(template)
    return mod


# ──────────────────────────── TESTS ───────────────────────────────────
def test_procesar_informe_sla(tmp_path):
    import sqlalchemy

    orig_engine = sqlalchemy.create_engine
    sqlalchemy.create_engine = lambda *a, **k: orig_engine("sqlite:///:memory:")

    informe = _importar_handler(tmp_path)
    sqlalchemy.create_engine = orig_engine

    # Datos de prueba
    reclamos = pd.DataFrame(
        {"ID Servicio": [1, 1, 2], "Fecha": pd.date_range("2024-05-01", periods=3)}
    )
    servicios = pd.DataFrame({"ID Servicio": [1, 2], "Cliente": ["A", "B"]})

    r_path, s_path = tmp_path / "reclamos.xlsx", tmp_path / "servicios.xlsx"
    reclamos.to_excel(r_path, index=False)
    servicios.to_excel(s_path, index=False)

    doc1 = DocumentStub("reclamos.xlsx", r_path.read_bytes())
    doc2 = DocumentStub("servicios.xlsx", s_path.read_bytes())
    ctx = SimpleNamespace(user_data={})

    orig_tmp = tempfile.gettempdir
    orig_named = tempfile.NamedTemporaryFile
    tempfile.gettempdir = lambda: str(tmp_path)
    created: list[Path] = []

    def fake_named(*a, **k):
        k.setdefault("dir", tmp_path)
        f = orig_named(*a, **k)
        created.append(Path(f.name))
        return f

    tempfile.NamedTemporaryFile = fake_named

    try:
        # Primer Excel (reclamos)
        asyncio.run(informe.procesar_informe_sla(Update(message=Message(documents=[doc1])), ctx))
        # Segundo Excel (servicios)
        msg2 = Message(documents=[doc2])
        asyncio.run(informe.procesar_informe_sla(Update(message=msg2), ctx))
        boton = msg2.markup.inline_keyboard[0][0]
        # Callback procesar
        cb = CallbackQuery("sla_procesar", message=msg2)
        asyncio.run(informe.procesar_informe_sla(Update(callback_query=cb), ctx))
    finally:
        tempfile.gettempdir = orig_tmp
        tempfile.NamedTemporaryFile = orig_named

    ruta_doc = tmp_path / msg2.sent
    assert not ruta_doc.exists()

    temp_doc = next(p for p in created if p.suffix == ".docx")
    assert temp_doc.parent == tmp_path
    assert temp_doc.name != "InformeSLA.docx"
    assert not temp_doc.exists()


def test_generar_sin_fecha_y_exportar_pdf(tmp_path):
    """El documento se guarda con nombre aleatorio en tmp_path."""
    informe = _importar_handler(tmp_path)

    reclamos = pd.DataFrame({"Servicio": [1]})
    servicios = pd.DataFrame({"Servicio": [1]})

    r, s = tmp_path / "r.xlsx", tmp_path / "s.xlsx"
    reclamos.to_excel(r, index=False)
    servicios.to_excel(s, index=False)

    orig_named = tempfile.NamedTemporaryFile
    created: list[Path] = []

    def fake_named(*a, **k):
        k.setdefault("dir", tmp_path)
        f = orig_named(*a, **k)
        created.append(Path(f.name))
        return f

    tempfile.NamedTemporaryFile = fake_named

    try:
        ruta_docx = informe._generar_documento_sla(str(r), str(s))
    finally:
        tempfile.NamedTemporaryFile = orig_named

<<<<<<< HEAD
    # PDF opcional (solo se verifica extensión, porque conversión depende de Word/LibreOffice)
    ruta_pdf = informe._generar_documento_sla(str(r), str(s), exportar_pdf=True)
    assert ruta_pdf.endswith(".pdf") or ruta_pdf.endswith(".docx")


def test_columnas_opcionales(tmp_path):
    """El documento sólo incluye las columnas presentes en servicios."""
    informe = _importar_handler(tmp_path)

    reclamos = pd.DataFrame({"Servicio": [1]})
    servicios = pd.DataFrame({"Servicio": [1], "Dirección": ["Calle 1"]})

    r, s = tmp_path / "rec.xlsx", tmp_path / "ser.xlsx"
    reclamos.to_excel(r, index=False)
    servicios.to_excel(s, index=False)

    ruta = informe._generar_documento_sla(str(r), str(s))
    doc = Document(ruta)
    tabla = doc.tables[0]
    headers = [c.text for c in tabla.rows[0].cells]

    assert headers == ["Servicio", "Dirección", "Reclamos"]
    assert tabla.rows[1].cells[1].text == "Calle 1"
=======
    doc_path = Path(ruta_docx)
    assert doc_path.exists()
    assert doc_path.parent == tmp_path
    assert doc_path.name != "InformeSLA.docx"
    doc_path.unlink()
>>>>>>> 94ec6591
<|MERGE_RESOLUTION|>--- conflicted
+++ resolved
@@ -1,307 +1,309 @@
-import sys
-import importlib
-import asyncio
-from types import ModuleType, SimpleNamespace
-from pathlib import Path
-from sqlalchemy.orm import sessionmaker
+"""Handler para generar informes de SLA."""
+
+from __future__ import annotations
+
+import logging
+import os
 import tempfile
-import os
+import locale
+from types import SimpleNamespace
+from typing import Optional
 
 import pandas as pd
 from docx import Document
-
-# ─────────────────────── ENTORNO & STUBS ────────────────────────────
-ROOT_DIR = Path(__file__).resolve().parents[1]
-sys.path.append(str(ROOT_DIR / "Sandy bot"))
-
-# --- Telegram stub ----------------------------------------------------------
-telegram_stub = ModuleType("telegram")
-
-
-class InlineKeyboardButton:
-    def __init__(self, text: str, callback_data: str | None = None):
-        self.text = text
-        self.callback_data = callback_data
-
-
-class InlineKeyboardMarkup:
-    def __init__(self, keyboard):
-        self.inline_keyboard = keyboard
-
-
-class DocumentStub:
-    def __init__(self, file_name="file.xlsx", content: bytes = b""):
-        self.file_name = file_name
-        self._content = content
-
-    async def get_file(self):
-        class F:
-            async def download_to_drive(_, path):
-                Path(path).write_bytes(self._content)
-
-        return F()
-
-
-class Message:
-    def __init__(self, *, documents=None, text=""):
-        self.documents = documents or []
-        self.text = text
-        self.sent: str | None = None
-        self.markup = None
-        self.from_user = SimpleNamespace(id=1)
-
-    async def reply_document(self, f, *, filename=None):
-        dest = Path(tempfile.gettempdir()) / filename
-        dest.write_bytes(f.read())
-        self.sent = filename
-
-    async def reply_text(self, *a, **k):
-        self.markup = k.get("reply_markup")
-
-    async def edit_text(self, *a, **k):  # pragma: no cover
-        pass
-
-
-class CallbackQuery:
-    def __init__(self, data: str = "", message=None):
-        self.data = data
-        self.message = message
-
-    async def answer(self):  # pragma: no cover
-        pass
-
-
-class Update:
-    def __init__(self, *, message=None, callback_query=None, edited_message=None):
-        self.message = message
-        self.callback_query = callback_query
-        self.edited_message = edited_message
-        self.effective_user = SimpleNamespace(id=1)
-
-
-telegram_stub.Update = Update
-telegram_stub.Message = Message
-telegram_stub.Document = DocumentStub
-telegram_stub.CallbackQuery = CallbackQuery
-telegram_stub.InlineKeyboardButton = InlineKeyboardButton
-telegram_stub.InlineKeyboardMarkup = InlineKeyboardMarkup
-sys.modules["telegram"] = telegram_stub
-
-# --- telegram.ext stub ------------------------------------------------------
-telegram_ext_stub = ModuleType("telegram.ext")
-telegram_ext_stub.ContextTypes = type("C", (), {"DEFAULT_TYPE": object})
-sys.modules["telegram.ext"] = telegram_ext_stub
-
-# --- dotenv stub ------------------------------------------------------------
-dotenv_stub = ModuleType("dotenv")
-dotenv_stub.load_dotenv = lambda *a, **k: None
-sys.modules.setdefault("dotenv", dotenv_stub)
-
-# Variables mínimas requeridas por Config
-for var in [
-    "TELEGRAM_TOKEN",
-    "OPENAI_API_KEY",
-    "NOTION_TOKEN",
-    "NOTION_DATABASE_ID",
-    "DB_USER",
-    "DB_PASSWORD",
-    "SLACK_WEBHOOK_URL",
-    "SUPERVISOR_DB_ID",
-]:
-    os.environ.setdefault(var, "x")
-
-
-# ───────────────────── FUNCIÓN DE IMPORT DINÁMICA ────────────────────
-def _importar_handler(tmp_path: Path):
-    """
-    1. Genera una plantilla básica de Word y la fija en RUTA_PLANTILLA.
-    2. Stub de registrador para capturar reply_markup.
-    3. Fuerza SQLite en memoria y carga dinámicamente informe_sla.
-    """
-    template = tmp_path / "template.docx"
-    doc = Document()
-    doc.add_paragraph("Eventos sucedidos de mayor impacto en SLA:")
-    doc.add_paragraph("Conclusión:")
-    doc.add_paragraph("Propuesta de mejora:")
-    doc.save(template)
-
-    # Forzar que la plantilla no tenga estilo Title
-    from docx.document import Document as DocClass
-
-    orig_heading = DocClass.add_heading
-
-    def no_title(self, text="", level=1):
-        if level == 0:
-            raise KeyError("no style with name 'Title'")
-        return orig_heading(self, text, level)
-
-    DocClass.add_heading = no_title
-
-    # Stub registrador
-    registrador_stub = ModuleType("sandybot.registrador")
-
-    async def responder_registrando(msg, *a, **k):
-        if "reply_markup" in k and hasattr(msg, "markup"):
-            msg.markup = k["reply_markup"]
-        if hasattr(msg, "reply_text"):
-            await msg.reply_text(*a, **k)
-
-    registrador_stub.responder_registrando = responder_registrando
-    registrador_stub.registrar_conversacion = lambda *a, **k: None
-    sys.modules["sandybot.registrador"] = registrador_stub
-
-    # Forzar SQLite memoria
-    import sqlalchemy as sa
-
-    orig_engine = sa.create_engine
-    sa.create_engine = lambda *a, **k: orig_engine("sqlite:///:memory:")
-
-    # Recargar configuración
-    importlib.invalidate_caches()
-    import sandybot.config as cfg_mod
-    importlib.reload(cfg_mod)
-
-    # Cargar handler dinámicamente
-    pkg = "sandybot.handlers"
-    handlers_pkg = sys.modules.get(pkg) or ModuleType(pkg)
-    handlers_pkg.__path__ = [str(ROOT_DIR / "Sandy bot" / "sandybot" / "handlers")]
-    sys.modules[pkg] = handlers_pkg
-
-    mod_name = f"{pkg}.informe_sla"
-    spec = importlib.util.spec_from_file_location(
-        mod_name,
-        ROOT_DIR / "Sandy bot" / "sandybot" / "handlers" / "informe_sla.py",
+from telegram import Update, InlineKeyboardButton, InlineKeyboardMarkup
+from telegram.ext import ContextTypes
+
+# ► Exportar a PDF (solo funciona en entornos donde esté disponible)
+try:  # pragma: no cover
+    import win32com.client as win32  # type: ignore
+except Exception:  # pragma: no cover
+    win32 = None
+
+from sandybot.config import config
+from ..utils import obtener_mensaje
+from .estado import UserState
+from ..registrador import responder_registrando, registrar_conversacion
+
+# Plantilla predeterminada
+RUTA_PLANTILLA = config.SLA_PLANTILLA_PATH
+
+logger = logging.getLogger(__name__)
+
+
+# ─────────────────────────────── INICIO ──────────────────────────────
+async def iniciar_informe_sla(update: Update, context: ContextTypes.DEFAULT_TYPE) -> None:
+    """Coloca al usuario en modo *informe_sla* y solicita los dos Excel."""
+    mensaje = obtener_mensaje(update)
+    if not mensaje:
+        logger.warning("No se recibió mensaje en iniciar_informe_sla")
+        return
+
+    user_id = update.effective_user.id
+    UserState.set_mode(user_id, "informe_sla")
+    context.user_data.clear()
+    context.user_data["archivos"] = [None, None]  # [reclamos, servicios]
+
+    # Botón para actualizar plantilla
+    try:
+        kb = InlineKeyboardMarkup(
+            [[InlineKeyboardButton("Actualizar plantilla", callback_data="sla_cambiar_plantilla")]]
+        )
+    except Exception:  # stubs
+        btn = SimpleNamespace(text="Actualizar plantilla", callback_data="sla_cambiar_plantilla")
+        kb = SimpleNamespace(inline_keyboard=[[btn]])
+
+    await responder_registrando(
+        mensaje,
+        user_id,
+        "informe_sla",
+        "Enviá el Excel de **reclamos** y luego el de **servicios** para generar el informe.",
+        "informe_sla",
+        reply_markup=kb,
     )
-    mod = importlib.util.module_from_spec(spec)
-    sys.modules[mod_name] = mod
-    spec.loader.exec_module(mod)
-
-    import sandybot.database as bd
-    sa.create_engine = orig_engine
-
-    bd.SessionLocal = sessionmaker(bind=bd.engine, expire_on_commit=False)
-    bd.Base.metadata.create_all(bind=bd.engine)
-
-    # Asignar plantilla
-    mod.RUTA_PLANTILLA = str(template)
-    return mod
-
-
-# ──────────────────────────── TESTS ───────────────────────────────────
-def test_procesar_informe_sla(tmp_path):
-    import sqlalchemy
-
-    orig_engine = sqlalchemy.create_engine
-    sqlalchemy.create_engine = lambda *a, **k: orig_engine("sqlite:///:memory:")
-
-    informe = _importar_handler(tmp_path)
-    sqlalchemy.create_engine = orig_engine
-
-    # Datos de prueba
-    reclamos = pd.DataFrame(
-        {"ID Servicio": [1, 1, 2], "Fecha": pd.date_range("2024-05-01", periods=3)}
+
+
+# ────────────────────────── PROCESO COMPLETO ─────────────────────────
+async def procesar_informe_sla(update: Update, context: ContextTypes.DEFAULT_TYPE) -> None:
+    """Gestiona la carga de Excel, generación y envío del informe SLA."""
+    mensaje = obtener_mensaje(update)
+    if not mensaje:
+        logger.warning("No se recibió mensaje en procesar_informe_sla")
+        return
+
+    user_id = update.effective_user.id
+    archivos = context.user_data.setdefault("archivos", [None, None])
+
+    # -- Callback para cambiar plantilla -------------------------------------------------
+    if update.callback_query and update.callback_query.data == "sla_cambiar_plantilla":
+        context.user_data["cambiar_plantilla"] = True
+        await update.callback_query.message.reply_text("Adjuntá la nueva plantilla .docx.")
+        return
+
+    if context.user_data.get("cambiar_plantilla"):
+        if getattr(mensaje, "document", None):
+            await _actualizar_plantilla_sla(mensaje, context)
+        else:
+            await responder_registrando(
+                mensaje,
+                user_id,
+                getattr(mensaje, "text", ""),
+                "Adjuntá el archivo .docx para actualizar la plantilla.",
+                "informe_sla",
+            )
+        return
+
+    # -- Callback «Procesar informe» -----------------------------------------------------
+    if update.callback_query and update.callback_query.data == "sla_procesar":
+        reclamos_xlsx, servicios_xlsx = archivos
+        try:
+            ruta_final = _generar_documento_sla(reclamos_xlsx, servicios_xlsx)
+            with open(ruta_final, "rb") as f:
+                await update.callback_query.message.reply_document(f, filename=os.path.basename(ruta_final))
+            registrar_conversacion(
+                user_id, "informe_sla", f"Documento {os.path.basename(ruta_final)} enviado", "informe_sla"
+            )
+        except Exception as e:  # pragma: no cover
+            logger.error("Error generando informe SLA: %s", e)
+            await update.callback_query.message.reply_text("💥 Algo falló generando el informe de SLA.")
+        finally:
+            for p in archivos:
+                try:
+                    os.remove(p)
+                except OSError:
+                    pass
+            if os.path.exists(ruta_final):
+                os.remove(ruta_final)
+            context.user_data.clear()
+            UserState.set_mode(user_id, "")
+        return
+
+    # -- Recepción de Excel --------------------------------------------------------------
+    docs = [d for d in (getattr(mensaje, "document", None), *getattr(mensaje, "documents", [])) if d]
+    if docs:
+        for doc in docs:
+            archivo = await doc.get_file()
+            with tempfile.NamedTemporaryFile(delete=False, suffix=".xlsx") as tmp:
+                await archivo.download_to_drive(tmp.name)
+                nombre = doc.file_name.lower()
+                # Heurística simple por nombre
+                if "recl" in nombre and archivos[0] is None:
+                    archivos[0] = tmp.name
+                elif "serv" in nombre and archivos[1] is None:
+                    archivos[1] = tmp.name
+                elif archivos[0] is None:
+                    archivos[0] = tmp.name
+                else:
+                    archivos[1] = tmp.name
+
+        if None in archivos:
+            falta = "reclamos" if archivos[0] is None else "servicios"
+            await responder_registrando(
+                mensaje, user_id, docs[-1].file_name,
+                f"Archivo guardado. Falta el Excel de {falta}.", "informe_sla",
+            )
+            return
+
+        # Botón Procesar
+        try:
+            kb = InlineKeyboardMarkup(
+                [[InlineKeyboardButton("Procesar informe 🚀", callback_data="sla_procesar")]]
+            )
+        except Exception:  # stubs
+            btn = SimpleNamespace(text="Procesar informe 🚀", callback_data="sla_procesar")
+            kb = SimpleNamespace(inline_keyboard=[[btn]])
+
+        await responder_registrando(
+            mensaje, user_id, docs[-1].file_name,
+            "Archivos cargados. Presioná *Procesar informe*.",
+            "informe_sla", reply_markup=kb,
+        )
+        return
+
+    # Recordatorio si no hubo adjuntos
+    await responder_registrando(
+        mensaje, user_id, getattr(mensaje, "text", ""),
+        "Adjuntá los archivos de reclamos y servicios para comenzar.",
+        "informe_sla",
     )
-    servicios = pd.DataFrame({"ID Servicio": [1, 2], "Cliente": ["A", "B"]})
-
-    r_path, s_path = tmp_path / "reclamos.xlsx", tmp_path / "servicios.xlsx"
-    reclamos.to_excel(r_path, index=False)
-    servicios.to_excel(s_path, index=False)
-
-    doc1 = DocumentStub("reclamos.xlsx", r_path.read_bytes())
-    doc2 = DocumentStub("servicios.xlsx", s_path.read_bytes())
-    ctx = SimpleNamespace(user_data={})
-
-    orig_tmp = tempfile.gettempdir
-    orig_named = tempfile.NamedTemporaryFile
-    tempfile.gettempdir = lambda: str(tmp_path)
-    created: list[Path] = []
-
-    def fake_named(*a, **k):
-        k.setdefault("dir", tmp_path)
-        f = orig_named(*a, **k)
-        created.append(Path(f.name))
-        return f
-
-    tempfile.NamedTemporaryFile = fake_named
-
+
+
+# ──────────────────────── ACTUALIZAR PLANTILLA ───────────────────────
+async def _actualizar_plantilla_sla(mensaje, context):
+    user_id = mensaje.from_user.id
+    archivo = mensaje.document
+    if not archivo.file_name.lower().endswith(".docx"):
+        await responder_registrando(mensaje, user_id, archivo.file_name, "El archivo debe ser .docx.", "informe_sla")
+        return
     try:
-        # Primer Excel (reclamos)
-        asyncio.run(informe.procesar_informe_sla(Update(message=Message(documents=[doc1])), ctx))
-        # Segundo Excel (servicios)
-        msg2 = Message(documents=[doc2])
-        asyncio.run(informe.procesar_informe_sla(Update(message=msg2), ctx))
-        boton = msg2.markup.inline_keyboard[0][0]
-        # Callback procesar
-        cb = CallbackQuery("sla_procesar", message=msg2)
-        asyncio.run(informe.procesar_informe_sla(Update(callback_query=cb), ctx))
-    finally:
-        tempfile.gettempdir = orig_tmp
-        tempfile.NamedTemporaryFile = orig_named
-
-    ruta_doc = tmp_path / msg2.sent
-    assert not ruta_doc.exists()
-
-    temp_doc = next(p for p in created if p.suffix == ".docx")
-    assert temp_doc.parent == tmp_path
-    assert temp_doc.name != "InformeSLA.docx"
-    assert not temp_doc.exists()
-
-
-def test_generar_sin_fecha_y_exportar_pdf(tmp_path):
-    """El documento se guarda con nombre aleatorio en tmp_path."""
-    informe = _importar_handler(tmp_path)
-
-    reclamos = pd.DataFrame({"Servicio": [1]})
-    servicios = pd.DataFrame({"Servicio": [1]})
-
-    r, s = tmp_path / "r.xlsx", tmp_path / "s.xlsx"
-    reclamos.to_excel(r, index=False)
-    servicios.to_excel(s, index=False)
-
-    orig_named = tempfile.NamedTemporaryFile
-    created: list[Path] = []
-
-    def fake_named(*a, **k):
-        k.setdefault("dir", tmp_path)
-        f = orig_named(*a, **k)
-        created.append(Path(f.name))
-        return f
-
-    tempfile.NamedTemporaryFile = fake_named
-
+        f = await archivo.get_file()
+        os.makedirs(os.path.dirname(RUTA_PLANTILLA), exist_ok=True)
+        await f.download_to_drive(RUTA_PLANTILLA)
+        texto = "Plantilla de SLA actualizada."
+        context.user_data.pop("cambiar_plantilla", None)
+    except Exception as exc:  # pragma: no cover
+        logger.error("Error guardando plantilla SLA: %s", exc)
+        texto = "No se pudo guardar la plantilla."
+
+    await responder_registrando(mensaje, user_id, archivo.file_name, texto, "informe_sla")
+
+
+# ─────────────────── FUNCIÓN GENERADORA DE WORD ──────────────────────
+def _generar_documento_sla(
+    reclamos_xlsx: str,
+    servicios_xlsx: str,
+    eventos: Optional[str] = "",
+    conclusion: Optional[str] = "",
+    propuesta: Optional[str] = "",
+    *,
+    exportar_pdf: bool = False,
+) -> str:
+    """Genera el documento SLA; si `exportar_pdf` es True intenta generar PDF."""
+
+    reclamos_df = pd.read_excel(reclamos_xlsx)
+    servicios_df = pd.read_excel(servicios_xlsx)
+
+    # Columnas extra opcionales
+    columnas_extra = [c for c in ("SLA Entregado", "Dirección", "Horas Netas Reclamo") if c in servicios_df]
+
+    # Normaliza nombres
+    if "Servicio" not in reclamos_df.columns:
+        reclamos_df.rename(columns={reclamos_df.columns[0]: "Servicio"}, inplace=True)
+    if "Servicio" not in servicios_df.columns:
+        servicios_df.rename(columns={servicios_df.columns[0]: "Servicio"}, inplace=True)
+
+    # Fecha para título
     try:
-        ruta_docx = informe._generar_documento_sla(str(r), str(s))
-    finally:
-        tempfile.NamedTemporaryFile = orig_named
-
-<<<<<<< HEAD
-    # PDF opcional (solo se verifica extensión, porque conversión depende de Word/LibreOffice)
-    ruta_pdf = informe._generar_documento_sla(str(r), str(s), exportar_pdf=True)
-    assert ruta_pdf.endswith(".pdf") or ruta_pdf.endswith(".docx")
-
-
-def test_columnas_opcionales(tmp_path):
-    """El documento sólo incluye las columnas presentes en servicios."""
-    informe = _importar_handler(tmp_path)
-
-    reclamos = pd.DataFrame({"Servicio": [1]})
-    servicios = pd.DataFrame({"Servicio": [1], "Dirección": ["Calle 1"]})
-
-    r, s = tmp_path / "rec.xlsx", tmp_path / "ser.xlsx"
-    reclamos.to_excel(r, index=False)
-    servicios.to_excel(s, index=False)
-
-    ruta = informe._generar_documento_sla(str(r), str(s))
-    doc = Document(ruta)
-    tabla = doc.tables[0]
-    headers = [c.text for c in tabla.rows[0].cells]
-
-    assert headers == ["Servicio", "Dirección", "Reclamos"]
-    assert tabla.rows[1].cells[1].text == "Calle 1"
-=======
-    doc_path = Path(ruta_docx)
-    assert doc_path.exists()
-    assert doc_path.parent == tmp_path
-    assert doc_path.name != "InformeSLA.docx"
-    doc_path.unlink()
->>>>>>> 94ec6591
+        fecha = pd.to_datetime(reclamos_df.iloc[0].get("Fecha"))
+        if pd.isna(fecha):
+            raise ValueError
+    except Exception:
+        fecha = pd.Timestamp.today()
+
+    # Locale español (ignora errores si no está instalado)
+    for loc in ("es_ES.UTF-8", "es_ES", "es_AR.UTF-8", "es_AR"):
+        try:
+            locale.setlocale(locale.LC_TIME, loc)
+            break
+        except locale.Error:
+            continue
+
+    mes, anio = fecha.strftime("%B").upper(), fecha.strftime("%Y")
+
+    # Conteo de reclamos
+    resumen = reclamos_df.groupby("Servicio").size().reset_index(name="Reclamos")
+    df = servicios_df.merge(resumen, on="Servicio", how="left")
+    df["Reclamos"] = df["Reclamos"].fillna(0).astype(int)
+
+    # Documento base
+    if not (RUTA_PLANTILLA and os.path.exists(RUTA_PLANTILLA)):
+        raise ValueError(f"Plantilla de SLA no encontrada: {RUTA_PLANTILLA}")
+    doc = Document(RUTA_PLANTILLA)
+
+    try:
+        doc.add_heading(f"Informe SLA {mes} {anio}", level=0)
+    except KeyError:
+        doc.add_heading(f"Informe SLA {mes} {anio}", level=1)
+
+    # Tabla resumen
+    headers = ["Servicio", *columnas_extra, "Reclamos"]
+    tbl = doc.add_table(rows=1, cols=len(headers), style="Table Grid")
+    for i, h in enumerate(headers):
+        tbl.rows[0].cells[i].text = h
+
+    for _, fila in df.iterrows():
+        cells = tbl.add_row().cells
+        for i, h in enumerate(headers):
+            cells[i].text = str(fila.get(h, ""))
+
+    # Etiquetas dinámicas
+    etiquetas = {
+        "Eventos sucedidos de mayor impacto en SLA:": eventos,
+        "Conclusión:": conclusion,
+        "Propuesta de mejora:": propuesta,
+    }
+    encontrados = set()
+    for p in doc.paragraphs:
+        for etq, cont in etiquetas.items():
+            if p.text.strip().startswith(etq):
+                p.text = f"{etq} {cont}"
+                encontrados.add(etq)
+                break
+    for etq, cont in etiquetas.items():
+        if etq not in encontrados and cont:
+            doc.add_paragraph(f"{etq} {cont}")
+
+    # Guardar DOCX
+    fd, ruta_docx = tempfile.mkstemp(suffix=".docx")
+    os.close(fd)
+    doc.save(ruta_docx)
+
+    # Exportar PDF (si procede)
+    if exportar_pdf:
+        pdf_path = os.path.splitext(ruta_docx)[0] + ".pdf"
+        convertido = False
+
+        if win32 and os.name == "nt":
+            try:
+                word = win32.Dispatch("Word.Application")
+                word_doc = word.Documents.Open(ruta_docx)
+                word_doc.SaveAs(pdf_path, FileFormat=17)
+                word_doc.Close()
+                word.Quit()
+                convertido = True
+            except Exception:
+                logger.warning("Fallo exportando PDF con win32")
+
+        if not convertido:
+            try:
+                from docx2pdf import convert  # type: ignore
+                convert(ruta_docx, pdf_path)
+                convertido = True
+            except Exception:
+                logger.warning("Fallo exportando PDF con docx2pdf")
+
+        if converted:
+            os.remove(ruta_docx)
+            return pdf_path
+
+    return ruta_docx