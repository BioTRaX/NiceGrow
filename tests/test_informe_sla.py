--- conflicted
+++ resolved
@@ -49,7 +49,7 @@
         kb = InlineKeyboardMarkup(
             [[InlineKeyboardButton("Actualizar plantilla", callback_data="sla_cambiar_plantilla")]]
         )
-    except Exception:  # stubs
+    except Exception:  # fallback en tests
         btn = SimpleNamespace(text="Actualizar plantilla", callback_data="sla_cambiar_plantilla")
         kb = SimpleNamespace(inline_keyboard=[[btn]])
 
@@ -74,12 +74,13 @@
     user_id = update.effective_user.id
     archivos = context.user_data.setdefault("archivos", [None, None])
 
-    # -- Callback para cambiar plantilla -------------------------------------------------
+    # 1) ── Callback para cambiar plantilla ───────────────────────────
     if update.callback_query and update.callback_query.data == "sla_cambiar_plantilla":
         context.user_data["cambiar_plantilla"] = True
         await update.callback_query.message.reply_text("Adjuntá la nueva plantilla .docx.")
         return
 
+    # 2) ── Guardar la nueva plantilla, si se solicitó ────────────────
     if context.user_data.get("cambiar_plantilla"):
         if getattr(mensaje, "document", None):
             await _actualizar_plantilla_sla(mensaje, context)
@@ -93,11 +94,10 @@
             )
         return
 
-    # -- Callback «Procesar informe» -----------------------------------------------------
+    # 3) ── Callback «Procesar informe» ───────────────────────────────
     if update.callback_query and update.callback_query.data == "sla_procesar":
-        reclamos_xlsx, servicios_xlsx = archivos
         try:
-            ruta_final = _generar_documento_sla(reclamos_xlsx, servicios_xlsx)
+            ruta_final = _generar_documento_sla(*archivos)
             with open(ruta_final, "rb") as f:
                 await update.callback_query.message.reply_document(f, filename=os.path.basename(ruta_final))
             registrar_conversacion(
@@ -112,21 +112,20 @@
                     os.remove(p)
                 except OSError:
                     pass
-            if os.path.exists(ruta_final):
+            if "ruta_final" in locals() and os.path.exists(ruta_final):
                 os.remove(ruta_final)
             context.user_data.clear()
             UserState.set_mode(user_id, "")
         return
 
-    # -- Recepción de Excel --------------------------------------------------------------
+    # 4) ── Recepción de archivos Excel ───────────────────────────────
     docs = [d for d in (getattr(mensaje, "document", None), *getattr(mensaje, "documents", [])) if d]
     if docs:
         for doc in docs:
-            archivo = await doc.get_file()
+            f = await doc.get_file()
             with tempfile.NamedTemporaryFile(delete=False, suffix=".xlsx") as tmp:
-                await archivo.download_to_drive(tmp.name)
+                await f.download_to_drive(tmp.name)
                 nombre = doc.file_name.lower()
-                # Heurística simple por nombre
                 if "recl" in nombre and archivos[0] is None:
                     archivos[0] = tmp.name
                 elif "serv" in nombre and archivos[1] is None:
@@ -144,31 +143,29 @@
             )
             return
 
-        # Botón Procesar
+        # Mostrar botón Procesar
         try:
             kb = InlineKeyboardMarkup(
                 [[InlineKeyboardButton("Procesar informe 🚀", callback_data="sla_procesar")]]
             )
-        except Exception:  # stubs
+        except Exception:  # fallback stubs
             btn = SimpleNamespace(text="Procesar informe 🚀", callback_data="sla_procesar")
             kb = SimpleNamespace(inline_keyboard=[[btn]])
 
         await responder_registrando(
             mensaje, user_id, docs[-1].file_name,
-            "Archivos cargados. Presioná *Procesar informe*.",
-            "informe_sla", reply_markup=kb,
+            "Archivos cargados. Presioná *Procesar informe*.", "informe_sla", reply_markup=kb,
         )
         return
 
-    # Recordatorio si no hubo adjuntos
+    # 5) ── Ningún adjunto ni callback reconocido ─────────────────────
     await responder_registrando(
         mensaje, user_id, getattr(mensaje, "text", ""),
-        "Adjuntá los archivos de reclamos y servicios para comenzar.",
-        "informe_sla",
+        "Adjuntá los archivos de reclamos y servicios para comenzar.", "informe_sla",
     )
 
 
-# ──────────────────────── ACTUALIZAR PLANTILLA ───────────────────────
+# ──────────────────── ACTUALIZAR PLANTILLA SLA ───────────────────────
 async def _actualizar_plantilla_sla(mensaje, context):
     user_id = mensaje.from_user.id
     archivo = mensaje.document
@@ -199,11 +196,9 @@
     exportar_pdf: bool = False,
 ) -> str:
     """Genera el documento SLA; si `exportar_pdf` es True intenta generar PDF."""
-
     reclamos_df = pd.read_excel(reclamos_xlsx)
     servicios_df = pd.read_excel(servicios_xlsx)
 
-    # Columnas extra opcionales
     columnas_extra = [c for c in ("SLA Entregado", "Dirección", "Horas Netas Reclamo") if c in servicios_df]
 
     # Normaliza nombres
@@ -241,69 +236,6 @@
     doc = Document(RUTA_PLANTILLA)
 
     try:
-<<<<<<< HEAD
-        # Primer Excel (reclamos)
-        asyncio.run(informe.procesar_informe_sla(Update(message=Message(documents=[doc1])), ctx))
-        # Segundo Excel (servicios)
-        msg2 = Message(documents=[doc2])
-        asyncio.run(informe.procesar_informe_sla(Update(message=msg2), ctx))
-        boton = msg2.markup.inline_keyboard[0][0]
-        # Callback procesar
-        cb = CallbackQuery("sla_procesar", message=msg2)
-        asyncio.run(informe.procesar_informe_sla(Update(callback_query=cb), ctx))
-    finally:
-        tempfile.gettempdir = orig_tmp
-
-    ruta_doc = tmp_path / msg2.sent
-    assert ruta_doc.exists()
-    doc = Document(ruta_doc)
-    textos = "\n".join(p.text for p in doc.paragraphs)
-    assert "INFORME SLA" in textos.upper()
-
-    tabla = doc.tables[0]
-    assert tabla.rows[1].cells[0].text == "1" and tabla.rows[1].cells[1].text == "2"
-    assert tabla.rows[2].cells[0].text == "2" and tabla.rows[2].cells[1].text == "1"
-
-
-def test_generar_sin_fecha_y_exportar_pdf(tmp_path):
-    """Generador retorna DOCX o PDF según flag exportar_pdf."""
-    informe = _importar_handler(tmp_path)
-
-    reclamos = pd.DataFrame({"Servicio": [1]})
-    servicios = pd.DataFrame({"Servicio": [1]})
-
-    r, s = tmp_path / "r.xlsx", tmp_path / "s.xlsx"
-    reclamos.to_excel(r, index=False)
-    servicios.to_excel(s, index=False)
-
-    # Generador retorna un archivo DOCX
-    ruta_docx = informe._generar_documento_sla(str(r), str(s))
-    assert ruta_docx.endswith(".docx")
-
-
-def test_cambiar_plantilla_docx(tmp_path):
-    """Envia un .docx y verifica que se actualice la plantilla"""
-    informe = _importar_handler(tmp_path)
-
-    nuevo = Document()
-    nuevo.add_paragraph("Plantilla nueva")
-    nuevo_path = tmp_path / "nueva.docx"
-    nuevo.save(nuevo_path)
-
-    ctx = SimpleNamespace(user_data={})
-    cb = CallbackQuery("sla_cambiar_plantilla", message=Message())
-    asyncio.run(informe.procesar_informe_sla(Update(callback_query=cb), ctx))
-    assert ctx.user_data.get("cambiar_plantilla") is True
-
-    msg = Message(documents=[DocumentStub("nueva.docx", nuevo_path.read_bytes())])
-    # Se define tambien la propiedad document para pasar la validacion
-    msg.document = msg.documents[0]
-    asyncio.run(informe.procesar_informe_sla(Update(message=msg), ctx))
-
-    saved = Path(informe.RUTA_PLANTILLA)
-    assert saved.exists() and saved.read_bytes() == nuevo_path.read_bytes()
-    assert "cambiar_plantilla" not in ctx.user_data
-=======
         doc.add_heading(f"Informe SLA {mes} {anio}", level=0)
     except KeyError:
         doc.add_heading(f"Informe SLA {mes} {anio}", level=1)
@@ -314,7 +246,7 @@
     for i, h in enumerate(headers):
         tbl.rows[0].cells[i].text = h
 
-    for _, fila in df.iterrows():
+    for _, fila in df.iteritems():
         cells = tbl.add_row().cells
         for i, h in enumerate(headers):
             cells[i].text = str(fila.get(h, ""))
@@ -341,7 +273,7 @@
     os.close(fd)
     doc.save(ruta_docx)
 
-    # Exportar PDF (si procede)
+    # Exportar PDF (opcional)
     if exportar_pdf:
         pdf_path = os.path.splitext(ruta_docx)[0] + ".pdf"
         convertido = False
@@ -365,9 +297,8 @@
             except Exception:
                 logger.warning("Fallo exportando PDF con docx2pdf")
 
-        if converted:
+        if convertido:
             os.remove(ruta_docx)
             return pdf_path
 
-    return ruta_docx
->>>>>>> 9bfeaa72
+    return ruta_docx