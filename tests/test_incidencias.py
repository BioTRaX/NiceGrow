import sys
import importlib
import asyncio
from types import ModuleType
from pathlib import Path
# Importar Document para crear el archivo de prueba
from docx import Document

# Preparar rutas para importar el paquete
ROOT_DIR = Path(__file__).resolve().parents[1]
sys.path.append(str(ROOT_DIR / "Sandy bot"))

# Stub del módulo telegram requerido por sandybot.utils
telegram_stub = ModuleType("telegram")
class Message:
    def __init__(self, text=""):
        self.text = text
class CallbackQuery:
    def __init__(self, message=None):
        self.message = message
class Update:
    def __init__(self, message=None, edited_message=None, callback_query=None):
        self.message = message
        self.edited_message = edited_message
        self.callback_query = callback_query
telegram_stub.Update = Update
telegram_stub.Message = Message
sys.modules.setdefault("telegram", telegram_stub)

# Stub de dotenv requerido por config
dotenv_stub = ModuleType("dotenv")
dotenv_stub.load_dotenv = lambda *a, **k: None
sys.modules.setdefault("dotenv", dotenv_stub)

# Stub de openai para evitar llamadas reales
openai_stub = ModuleType("openai")
class AsyncOpenAI:
    def __init__(self, api_key=None):
        self.chat = type("c", (), {"completions": type("comp", (), {"create": lambda *a, **k: None})()})()
openai_stub.AsyncOpenAI = AsyncOpenAI
sys.modules.setdefault("openai", openai_stub)

# Stub de jsonschema requerido por gpt_handler
jsonschema_stub = ModuleType("jsonschema")
jsonschema_stub.validate = lambda *a, **k: None
jsonschema_stub.ValidationError = type("ValidationError", (Exception,), {})
sys.modules.setdefault("jsonschema", jsonschema_stub)

# Variables de entorno mínimas para Config
import os
for var in ["TELEGRAM_TOKEN", "OPENAI_API_KEY", "NOTION_TOKEN", "NOTION_DATABASE_ID", "DB_USER", "DB_PASSWORD"]:
    os.environ.setdefault(var, "x")

# Importar módulos de SandyBot
config_mod = importlib.import_module("sandybot.config")
gpt_module = importlib.import_module("sandybot.gpt_handler")

# Reemplazar gpt por un stub para registrar el mensaje
class GPTStub(gpt_module.GPTHandler):
    async def consultar_gpt(self, mensaje: str, cache: bool = True) -> str:
        self.last_msg = mensaje
        return "ok"

gpt_module.gpt = GPTStub()

incidencias = importlib.reload(importlib.import_module("sandybot.incidencias"))


def test_procesar_incidencias_docx(tmp_path):
    doc_path = tmp_path / "incidencias.docx"
    doc = Document()
    doc.add_paragraph("Primera linea")
    doc.add_paragraph("Segunda linea")
    doc.save(doc_path)

    texto = incidencias.extraer_texto_doc(doc_path)
    respuesta = asyncio.run(incidencias.procesar_incidencias_docx(str(doc_path)))
    assert respuesta == "ok"
<<<<<<< HEAD
    assert incidencias.gpt.last_msg == texto
=======
    assert incidencias.gpt.last_msg == "Primera linea\nSegunda linea"


def test_procesar_varios_archivos(tmp_path):
    doc1 = tmp_path / "a.docx"
    doc2 = tmp_path / "b.docx"
    ctx = tmp_path / "extra.txt"

    d1 = Document()
    d1.add_paragraph("Linea A")
    d1.save(doc1)

    d2 = Document()
    d2.add_paragraph("Linea B")
    d2.save(doc2)

    ctx.write_text("Contexto", encoding="utf-8")

    respuesta = asyncio.run(
        incidencias.procesar_incidencias_archivos(
            [str(doc1), str(doc2)], str(ctx)
        )
    )

    assert respuesta == "ok"
    assert (
        incidencias.gpt.last_msg
        == "Linea A\nLinea B\nContexto"
    )
>>>>>>> d6218674
<|MERGE_RESOLUTION|>--- conflicted
+++ resolved
@@ -76,36 +76,4 @@
     texto = incidencias.extraer_texto_doc(doc_path)
     respuesta = asyncio.run(incidencias.procesar_incidencias_docx(str(doc_path)))
     assert respuesta == "ok"
-<<<<<<< HEAD
     assert incidencias.gpt.last_msg == texto
-=======
-    assert incidencias.gpt.last_msg == "Primera linea\nSegunda linea"
-
-
-def test_procesar_varios_archivos(tmp_path):
-    doc1 = tmp_path / "a.docx"
-    doc2 = tmp_path / "b.docx"
-    ctx = tmp_path / "extra.txt"
-
-    d1 = Document()
-    d1.add_paragraph("Linea A")
-    d1.save(doc1)
-
-    d2 = Document()
-    d2.add_paragraph("Linea B")
-    d2.save(doc2)
-
-    ctx.write_text("Contexto", encoding="utf-8")
-
-    respuesta = asyncio.run(
-        incidencias.procesar_incidencias_archivos(
-            [str(doc1), str(doc2)], str(ctx)
-        )
-    )
-
-    assert respuesta == "ok"
-    assert (
-        incidencias.gpt.last_msg
-        == "Linea A\nLinea B\nContexto"
-    )
->>>>>>> d6218674
