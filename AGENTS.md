--- conflicted
+++ resolved
@@ -1,125 +1,125 @@
-# Manual de agentes para SandyBot
-
-## 🧠 Propósito del Bot
-
-Sandy es un agente inteligente que opera en Telegram y automatiza tareas repetitivas dentro del ámbito de las telecomunicaciones. Entre sus funciones principales se encuentran:
-
-- Verificación de ingresos a cámaras de fibra óptica
-- Comparación de trazados (trackings)
-- Generación de informes (repetitividad, coincidencias, etc.)
-- Clasificación de mensajes ambiguos
-- Enrutamiento de tareas a Notion cuando no pueden resolverse
-
-## 🎓 Filosofía de diseño
-
-Sandy está pensado para ser:
-
-- **Escalable:** modular, con soporte para PostgreSQL y FastAPI.
-- **Conversacional:** emplea lenguaje natural.
-- **Asistente híbrido:** combina procesamiento tradicional y GPT.
-- **Interoperable:** puede integrarse con Google Sheets, Notion y Slack.
-
-<<<<<<< HEAD
-Envía un archivo .txt con mensajes de Slack (ingresos)
-
-El bot:
-
-Extrae bloques relevantes
-
-Los filtra con expresiones regulares
-
-Si no los puede interpretar, los envía a GPT-4
-
-El resultado se guarda en un Excel:
-
-Hoja 1: Todos los ingresos extraídos (hora, cámara)
-
-Hoja 2: Coincidencias con el tracking cargado
-
-🔹 Carga de tracking
-
-Al ejecutar `/cargar_tracking` se envía directamente el archivo `.txt` del
-tracking. El bot extrae el ID desde el nombre (por ejemplo `FO_1234_tramo.txt`)
-y consulta si se desea asociarlo a ese servicio. Se puede confirmar con "sí" o
-especificar otro ID.
-
-💼 Otros agentes o acciones especiales
-
-Si el bot no entiende un mensaje, pide más detalles y lo guarda en Notion con estado Nuevo
-
-Hay planes para crear un "modo supervisor" para validar manualmente ingresos que el bot no puede interpretar
-
-🧰 Roadmap de inteligencia artificial
-
-
-
-🔧 Variables clave
-=======
-## ⚙️ Agente principal: `gpt_handler.py`
-
-Desde 2025 este módulo utiliza ``openai.AsyncOpenAI`` para acceder a la nueva API 1.x de OpenAI. Gracias a ello, las consultas se realizan de forma asincrónica y se cuenta con un manejo de errores más sólido.
-
-### Funciones clave
-
-`consultar_gpt_con_lineas(lineas, horas)`:
-
-- Usa la API de OpenAI (GPT-4) para analizar mensajes de texto plano.
-- Extrae la hora y el nombre de la cámara en los pedidos de ingreso.
-- Filtra mensajes irrelevantes (egresos, mantenimiento o cancelaciones).
->>>>>>> 063f000c
-
-**Prompt base**
-
-Sos un analista que recibe líneas de texto de un grupo de técnicos.
-Tu tarea es identificar los pedidos de ingreso válidos a cámaras, nodos, postes, data center, túneles, etc.
-- Si en la línea se solicita ingresar, devolvé un objeto JSON con `hora` y `camara`.
-- Si es una salida, egreso o se menciona que no hace falta apertura, devolvé solo `null`.
-
-## 🔹 Flujo de procesamiento de ingresos
-
-1. El usuario activa el bot y selecciona **Verificar ingresos**.
-2. Envía un archivo `.txt` con mensajes de Slack.
-3. El bot extrae los bloques relevantes y los filtra con expresiones regulares.
-4. Si no puede interpretarlos, los envía a GPT-4.
-5. El resultado se guarda en un Excel con dos hojas:
-   - Hoja 1: todos los ingresos extraídos (hora y cámara).
-   - Hoja 2: coincidencias con el tracking cargado.
-
-## 💼 Otros agentes o acciones especiales
-
-- Si el bot no entiende un mensaje, pide más detalles y lo guarda en Notion con estado **Nuevo**.
-- Se planea un "modo supervisor" para validar manualmente los ingresos que el bot no pueda interpretar.
-
-## 🧰 Roadmap de inteligencia artificial
-
-
-
-### 🔧 Variables clave
-
-- `usuarios_en_modo_ingresos`: mantiene el estado por usuario.
-- `archivos_ingresos`: guarda temporalmente los paths de archivos por usuario.
-
-### 📊 KPIs deseados
-
-- Tasa de extracción correcta.
-- Cantidad de ingresos descartados por mantenimiento/egreso.
-- Coincidencias detectadas con los trackings.
-- Cantidad de ingresos que requirieron validación manual.
-
-## 🎨 Ejemplo de entrada para GPT
-
-0:37 bot túnel est. Malabia LB corrientes 5448
-9:56 Data Tacuari
-Se cancela apertura
-Mantenimiento sin acceso
-
-Salida esperada:
-
-[
-  {"hora": "0:37", "camara": "Bot túnel est. Malabia LB corrientes 5448"},
-  {"hora": "9:56", "camara": "Data Tacuari"},
-  null,
-  null
-]
-
-☑️ Este documento debe mantenerse actualizado a medida que Sandy evoluciona. Puedes encontrarlo en AGENTS.md en la raíz del repositorio.+# Manual de agentes para SandyBot
+
+## 🧠 Propósito del Bot
+
+Sandy es un agente inteligente que opera en Telegram y automatiza tareas repetitivas dentro del ámbito de las telecomunicaciones. Entre sus funciones principales se encuentran:
+
+- Verificación de ingresos a cámaras de fibra óptica
+- Comparación de trazados (trackings)
+- Generación de informes (repetitividad, coincidencias, etc.)
+- Clasificación de mensajes ambiguos
+- Enrutamiento de tareas a Notion cuando no pueden resolverse
+
+## 🎓 Filosofía de diseño
+
+Sandy está pensado para ser:
+
+- **Escalable:** modular, con soporte para PostgreSQL y FastAPI.
+- **Conversacional:** emplea lenguaje natural.
+- **Asistente híbrido:** combina procesamiento tradicional y GPT.
+- **Interoperable:** puede integrarse con Google Sheets, Notion y Slack.
+
+
+Envía un archivo .txt con mensajes de Slack (ingresos)
+
+El bot:
+
+Extrae bloques relevantes
+
+Los filtra con expresiones regulares
+
+Si no los puede interpretar, los envía a GPT-4
+
+El resultado se guarda en un Excel:
+
+Hoja 1: Todos los ingresos extraídos (hora, cámara)
+
+Hoja 2: Coincidencias con el tracking cargado
+
+🔹 Carga de tracking
+
+Al ejecutar `/cargar_tracking` se envía directamente el archivo `.txt` del
+tracking. El bot extrae el ID desde el nombre (por ejemplo `FO_1234_tramo.txt`)
+y consulta si se desea asociarlo a ese servicio. Se puede confirmar con "sí" o
+especificar otro ID.
+
+💼 Otros agentes o acciones especiales
+
+Si el bot no entiende un mensaje, pide más detalles y lo guarda en Notion con estado Nuevo
+
+Hay planes para crear un "modo supervisor" para validar manualmente ingresos que el bot no puede interpretar
+
+🧰 Roadmap de inteligencia artificial
+
+
+
+🔧 Variables clave
+
+## ⚙️ Agente principal: `gpt_handler.py`
+
+Desde 2025 este módulo utiliza ``openai.AsyncOpenAI`` para acceder a la nueva API 1.x de OpenAI. Gracias a ello, las consultas se realizan de forma asincrónica y se cuenta con un manejo de errores más sólido.
+
+### Funciones clave
+
+`consultar_gpt_con_lineas(lineas, horas)`:
+
+- Usa la API de OpenAI (GPT-4) para analizar mensajes de texto plano.
+- Extrae la hora y el nombre de la cámara en los pedidos de ingreso.
+- Filtra mensajes irrelevantes (egresos, mantenimiento o cancelaciones).
+
+
+**Prompt base**
+
+Sos un analista que recibe líneas de texto de un grupo de técnicos.
+Tu tarea es identificar los pedidos de ingreso válidos a cámaras, nodos, postes, data center, túneles, etc.
+- Si en la línea se solicita ingresar, devolvé un objeto JSON con `hora` y `camara`.
+- Si es una salida, egreso o se menciona que no hace falta apertura, devolvé solo `null`.
+
+## 🔹 Flujo de procesamiento de ingresos
+
+1. El usuario activa el bot y selecciona **Verificar ingresos**.
+2. Envía un archivo `.txt` con mensajes de Slack.
+3. El bot extrae los bloques relevantes y los filtra con expresiones regulares.
+4. Si no puede interpretarlos, los envía a GPT-4.
+5. El resultado se guarda en un Excel con dos hojas:
+   - Hoja 1: todos los ingresos extraídos (hora y cámara).
+   - Hoja 2: coincidencias con el tracking cargado.
+
+## 💼 Otros agentes o acciones especiales
+
+- Si el bot no entiende un mensaje, pide más detalles y lo guarda en Notion con estado **Nuevo**.
+- Se planea un "modo supervisor" para validar manualmente los ingresos que el bot no pueda interpretar.
+
+## 🧰 Roadmap de inteligencia artificial
+
+
+
+### 🔧 Variables clave
+
+- `usuarios_en_modo_ingresos`: mantiene el estado por usuario.
+- `archivos_ingresos`: guarda temporalmente los paths de archivos por usuario.
+
+### 📊 KPIs deseados
+
+- Tasa de extracción correcta.
+- Cantidad de ingresos descartados por mantenimiento/egreso.
+- Coincidencias detectadas con los trackings.
+- Cantidad de ingresos que requirieron validación manual.
+
+## 🎨 Ejemplo de entrada para GPT
+
+0:37 bot túnel est. Malabia LB corrientes 5448
+9:56 Data Tacuari
+Se cancela apertura
+Mantenimiento sin acceso
+
+Salida esperada:
+
+[
+  {"hora": "0:37", "camara": "Bot túnel est. Malabia LB corrientes 5448"},
+  {"hora": "9:56", "camara": "Data Tacuari"},
+  null,
+  null
+]
+
+☑️ Este documento debe mantenerse actualizado a medida que Sandy evoluciona. Puedes encontrarlo en AGENTS.md en la raíz del repositorio.