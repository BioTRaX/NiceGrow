# NiceGrow

Este repositorio contiene el proyecto SandyBot. Para ejecutarlo se requiere
instalar las dependencias listadas en `Sandy bot/requirements.txt`. Se recomienda usar
la versión `openai>=1.0.0` para garantizar compatibilidad con la nueva
API utilizada en `sandybot`.
Desde esta versión el bot también acepta mensajes de voz, los descarga y
transcribe automáticamente utilizando la API de OpenAI.

## Variables de entorno

El comportamiento de SandyBot se ajusta mediante varias variables de entorno:

- `PLANTILLA_PATH`: ruta de la plantilla para los informes de repetitividad. Si
  no se define, se usa `C:\Metrotel\Sandy\plantilla_informe.docx`.
- `SIGNATURE_PATH`: ruta a la firma opcional que se agregará en los correos.
- `GPT_MODEL`: modelo de OpenAI a emplear. Por defecto se aplica `gpt-4`.
- `SMTP_HOST`, `SMTP_PORT`, `SMTP_USER`, `SMTP_PASSWORD`: datos para el servidor
  de correo saliente.
- `SMTP_USE_TLS`: controla si se inicia TLS. Si se define como `false` o se usa
  el puerto 465 se emplea `SMTP_SSL`; en caso contrario se ejecuta `starttls()`.
- También se aceptan `EMAIL_HOST`, `EMAIL_PORT`, `EMAIL_USER` y
  `EMAIL_PASSWORD` para mantener compatibilidad con versiones antiguas.
- `PYTHONPATH`: `main.py` agrega de forma automática la carpeta `Sandy bot`.
  `setup_env.sh` exporta la misma ruta para facilitar las pruebas y la
  ejecución desde otros scripts.

### Envío de correos

Para adjuntar archivos por email se utilizan las siguientes variables opcionales:

- `SMTP_HOST` y `SMTP_PORT`: servidor y puerto del servicio SMTP.
- `SMTP_USER` y `SMTP_PASSWORD`: credenciales si el servidor las requiere.
- `EMAIL_FROM`: dirección remitente utilizada en los mensajes.
- `SIGNATURE_PATH`: archivo de firma que se adjunta al final de cada aviso.

Si vas a usar Gmail en desarrollo, activá la verificación en dos pasos y generá
una **contraseña de aplicación**. Definí las variables así:

```env
SMTP_HOST=smtp.gmail.com
SMTP_PORT=587
SMTP_USER=tu_correo@gmail.com
SMTP_PASSWORD=tu_contrasena_de_app  # sin espacios
EMAIL_FROM=tu_correo@gmail.com
```
Nota: si copiás la contraseña de aplicación de Gmail, asegurate de quitar los espacios que se muestran por legibilidad.

## Plantilla de informes de repetitividad

El documento base para generar los reportes de repetitividad se indica
mediante la variable de entorno `PLANTILLA_PATH`. Si no se define, el
código toma la ruta por defecto `C:\Metrotel\Sandy\plantilla_informe.docx`
tal como se especifica en `config.py`.

## Base de datos

Se incluyen dos modelos principales:

1. **Conversacion**: almacena el historial de mensajes del bot.
2. **Servicio**: registra nombre, cliente, carrier e ID carrier.
   También guarda la ruta del informe de comparación, los trackings
   asociados y las cámaras involucradas en cada servicio.

3. **Cliente**: guarda el nombre de cada cliente y los correos
   utilizados para enviar notificaciones.
4. **TareaProgramada**: representa las ventanas de mantenimiento que
   informan los carriers. Registra `fecha_inicio`, `fecha_fin`,
   `tipo_tarea`, `tiempo_afectacion` y una breve `descripcion`.
5. **TareaServicio**: vincula cada tarea programada con los servicios
   afectados mediante sus IDs.

Antes de crear la instancia del bot se ejecuta `init_db()` desde
`main.py`. Esta función crea las tablas y ejecuta
`ensure_servicio_columns()` para garantizar que la tabla `servicios`
incluya las columnas `ruta_tracking`, `trackings`, `camaras`, `carrier` e
`id_carrier`.

Para aprovechar las búsquedas acentuadas se utilizan las extensiones
`unaccent` y `pg_trgm`.  El usuario configurado en la base debe tener
permisos para instalarlas o bien se deben crear manualmente con una
cuenta administradora antes de iniciar el bot.

Las columnas `camaras` y `trackings` ahora utilizan el tipo
`JSONB`, por lo que almacenan listas o diccionarios de manera
nativa. Ya no es necesario convertir los datos a texto con
`json.dumps` ni decodificarlos al leerlos.

Si durante el envío de cámaras ocurre un error de conexión con la base,
Sandy mostrará el mensaje:
"No pude conectarme a la base de datos. Verificá la configuración.".

### Registrar tareas programadas

Para crear una tarea desde el bot se utiliza el comando:
`/registrar_tarea <cliente> <inicio> <fin> <tipo> <id1,id2>`.
El sistema guarda la ventana de mantenimiento en `tareas_programadas`
y vincula los servicios indicados en `tareas_servicio`. Los datos
almacenados incluyen inicio, fin, tipo de tarea, tiempo de afectación
y una descripción opcional.

```python
from datetime import datetime
from sandybot.database import crear_tarea_programada

tarea = crear_tarea_programada(
    datetime(2024, 1, 2, 8),
    datetime(2024, 1, 2, 10),
    "Mantenimiento",
    [42],
    tiempo_afectacion="2h",
    descripcion="Pruebas de red",
)
```

<<<<<<< HEAD
### Avisos en formato `.MSG`

Al registrar una tarea se genera un archivo `.MSG` con los datos
principales. Este aviso puede abrirse con Outlook y reenviarse o
ajustarse antes de enviarlo. Si `pywin32` está presente, el sistema
aplica la firma ubicada en `SIGNATURE_PATH` y aprovecha Outlook para
formatear el mensaje.

### Procesar correos y registrar tareas

Usá `/procesar_correos` para analizar los avisos `.MSG` que reciba el
bot y crear automáticamente cada tarea programada. De esta manera se
evita cargar la información de forma manual.
=======
### Detectar tareas desde un correo

Con `/detectar_tarea <cliente>` podés pegar el mail o adjuntar el archivo.
Sandy utiliza GPT para extraer inicio, fin, tipo y los IDs de servicio.
Al crear la tarea genera también un `.MSG` con el texto listo para enviar.
>>>>>>> 4af0b9eb

## Carga de tracking

Utilizá el comando `/cargar_tracking` y enviá el archivo `.txt`.
El bot detectará el ID del servicio en el nombre (por ejemplo `FO_1234_tramo.txt`)
y mostrará dos botones para **Procesar tracking** o **Modificar ID**.
También se acepta la confirmación escribiendo "sí" o "si".
Si el ID no existe en la base de datos, Sandy creará el servicio automáticamente
al guardar el tracking.
Para recuperar un archivo existente podés usar `/descargar_tracking` y
especificar el número de servicio.

## Identificador de servicio Carrier

Desde el menú principal es posible seleccionar **Identificador de servicio Carrier**.
Esta opción recibe un Excel con las columnas "ID Servicio" e "ID Carrier".
El bot completa los valores faltantes consultando la base de datos y devuelve el archivo actualizado.
Luego de enviar el Excel, cada fila se registra en la tabla `servicios`,
actualizando el `id_carrier` si el servicio existe o creando una entrada nueva
en caso contrario.

## Analizador de incidencias


Esta función genera un resumen de las fallas registradas en reportes de campo. Ahora acepta archivos `.docx` y `.doc`, incluso varios adjuntos al mismo tiempo. Para procesar documentos `.doc` se debe instalar la biblioteca `textract`.


```bash
pip install textract
```

Entre los adjuntos se puede incluir un archivo de contexto o correos electrónicos. En el futuro se usará una API para obtener las incidencias de manera automática.

Para iniciar el análisis, seleccioná **Analizador de incidencias** en el menú principal o ejecutá `/analizar_incidencias`. Luego enviá el documento `.docx` y el bot responderá con los hallazgos. Además, recibirás un nuevo `.docx` con la cronología de eventos extraídos.

### Habilitar lectura de `.doc`

Si necesitás procesar documentos con extensión `.doc`, instalá el paquete opcional `textract`:

```bash
pip install textract
```


También podés incluirlo al instalar todas las dependencias:

```bash
pip install -r requirements.txt
```

## Enviar Excel por correo

Para mandar un reporte por email se usa la función `enviar_excel_por_correo()`
de `sandybot.email_utils`. No requiere instalar paquetes adicionales porque
aprovecha `smtplib` y `email` de la biblioteca estándar.

```python
from sandybot.email_utils import enviar_excel_por_correo

exito = enviar_excel_por_correo(
    "destino@example.com",
    "reporte.xlsx",
    asunto="Reporte semanal",
    cuerpo="Adjunto el archivo solicitado."
)
if exito:
    print("Correo enviado correctamente")
```

Asegurate de definir `SMTP_HOST`, `SMTP_PORT`, `SMTP_USER` y `SMTP_PASSWORD`
en tu `.env` para que el envío funcione. Si aún usás las variables
`EMAIL_HOST`, `EMAIL_PORT`, `EMAIL_USER` o `EMAIL_PASSWORD`, SandyBot
las tomará automáticamente.


## Errores por variables de entorno faltantes

Al iniciar el bot, `config.py` valida que todas las variables de entorno
necesarias estén definidas. Si alguna falta, se genera un mensaje como:


```
⚠️ No se encontraron las siguientes variables de entorno requeridas: VAR1, VAR2.
Verificá tu archivo .env o las variables del sistema.
```

Este texto se registra con `logging.error` y luego se lanza una excepción
`ValueError` con el mismo contenido. Revisá el archivo `.env` o la configuración
del sistema para corregir el problema.

## Pruebas automatizadas

Para validar el funcionamiento del proyecto se incluye una suite de pruebas basada en `pytest`.
Es necesario contar con las bibliotecas `openpyxl`, `python-docx` y `pandas` para que todas las
pruebas puedan ejecutarse correctamente.

Antes de ejecutar `pytest` es recomendable preparar el entorno con `setup_env.sh`.
Este script crea el virtualenv en `.venv` y realiza la instalación de
`Sandy bot/requirements.txt` automáticamente. Además exporta la ruta
`Sandy bot` en `PYTHONPATH` para que las importaciones funcionen sin ajustes
manuales.

```bash
./setup_env.sh
pytest
```

Algunas pruebas relacionadas con la base de datos se omiten de forma automática si `SQLAlchemy`
no está presente en el entorno.


## Licencia

Este proyecto se publica bajo la licencia [MIT](LICENSE).
<|MERGE_RESOLUTION|>--- conflicted
+++ resolved
@@ -113,7 +113,7 @@
 )
 ```
 
-<<<<<<< HEAD
+
 ### Avisos en formato `.MSG`
 
 Al registrar una tarea se genera un archivo `.MSG` con los datos
@@ -127,13 +127,13 @@
 Usá `/procesar_correos` para analizar los avisos `.MSG` que reciba el
 bot y crear automáticamente cada tarea programada. De esta manera se
 evita cargar la información de forma manual.
-=======
+
 ### Detectar tareas desde un correo
 
 Con `/detectar_tarea <cliente>` podés pegar el mail o adjuntar el archivo.
 Sandy utiliza GPT para extraer inicio, fin, tipo y los IDs de servicio.
 Al crear la tarea genera también un `.MSG` con el texto listo para enviar.
->>>>>>> 4af0b9eb
+
 
 ## Carga de tracking
 
