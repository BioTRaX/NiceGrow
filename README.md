--- conflicted
+++ resolved
@@ -296,11 +296,9 @@
 Este flujo genera un reporte basado en el documento `Template Informe SLA.docx`, ubicado por defecto en `C:\Metrotel\Sandy`. Para iniciarlo presioná **Informe de SLA** en el menú principal o ejecutá `/informe_sla`.
 Al activarse se usa la plantilla indicada por `SLA_TEMPLATE_PATH`. Si no se define, se toma `C:\Metrotel\Sandy\Template Informe SLA.docx`.
 El archivo debe existir en formato `.docx`.
-<<<<<<< HEAD
+
 El bot solicitará primero el Excel de **reclamos** y luego el de **servicios**. Estos archivos se pueden enviar por separado. Una vez que el bot recibe ambos aparecerá el botón **Procesar**, que genera el informe utilizando la plantilla configurada en `SLA_TEMPLATE_PATH`. El documento se crea automáticamente con los campos de **Eventos destacados**, **Conclusión** y **Propuesta de mejora** en blanco.
-=======
-El bot solicitará primero el Excel de **reclamos** y luego el de **servicios**. Estos archivos se pueden enviar por separado. Una vez que el bot recibe ambos aparecen los botones **Procesar** y **Exportar a PDF**. El informe utiliza la plantilla configurada en `SLA_TEMPLATE_PATH` y deja en blanco los campos de **Eventos destacados**, **Conclusión** y **Propuesta de mejora**. Si ejecutás `_generar_documento_sla(exportar_pdf=True)` con `pywin32` en Windows o con `docx2pdf` en otros sistemas, se guardará también la versión PDF.
->>>>>>> ffd3e3c6
+
 
 ```env
 SLA_TEMPLATE_PATH=/ruta/personalizada/Template SLA.docx
