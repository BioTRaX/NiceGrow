# NiceGrow

Este repositorio contiene el proyecto SandyBot. Para ejecutarlo se requiere
instalar las dependencias listadas en `Sandy bot/requirements.txt`. Se recomienda usar
la versión `openai>=1.0.0` para garantizar compatibilidad con la nueva
API utilizada en `sandybot`. También se necesita `extract-msg` para leer los
archivos `.msg` con el comando `/procesar_correos`.
Desde esta versión el bot también acepta mensajes de voz, los descarga y
transcribe automáticamente utilizando la API de OpenAI.

## Variables de entorno

El comportamiento de SandyBot se ajusta mediante varias variables de entorno:

- `PLANTILLA_PATH`: ruta de la plantilla para los informes de repetitividad. Si
  no se define, se usa `C:\Metrotel\Sandy\plantilla_informe.docx`.
- `SIGNATURE_PATH`: ruta a la firma opcional que se agregará en los correos.
- `GPT_MODEL`: modelo de OpenAI a emplear. Por defecto se aplica `gpt-4`.
- `SMTP_HOST`, `SMTP_PORT`, `SMTP_USER`, `SMTP_PASSWORD`: datos para el servidor
  de correo saliente.
- `SMTP_USE_TLS`: controla si se inicia TLS. Si se define como `false` o se usa
  el puerto 465 se emplea `SMTP_SSL`; en caso contrario se ejecuta `starttls()`.
- También se aceptan `EMAIL_HOST`, `EMAIL_PORT`, `EMAIL_USER` y
  `EMAIL_PASSWORD` para mantener compatibilidad con versiones antiguas.
- `PYTHONPATH`: `main.py` agrega de forma automática la carpeta `Sandy bot`.
  `setup_env.sh` exporta la misma ruta para facilitar las pruebas y la
  ejecución desde otros scripts.

### Envío de correos

Para adjuntar archivos por email se utilizan las siguientes variables opcionales:

- `SMTP_HOST` y `SMTP_PORT`: servidor y puerto del servicio SMTP.
- `SMTP_USER` y `SMTP_PASSWORD`: credenciales si el servidor las requiere.
- `EMAIL_FROM`: dirección remitente utilizada en los mensajes.
- `SIGNATURE_PATH`: archivo de firma que se adjunta al final de cada aviso.

Si vas a usar Gmail en desarrollo, activá la verificación en dos pasos y generá
una **contraseña de aplicación**. Definí las variables así:

```env
SMTP_HOST=smtp.gmail.com
SMTP_PORT=587
SMTP_USER=tu_correo@gmail.com
SMTP_PASSWORD=tu_contrasena_de_app  # sin espacios
EMAIL_FROM=tu_correo@gmail.com
```
Nota: si copiás la contraseña de aplicación de Gmail, asegurate de quitar los espacios que se muestran por legibilidad.

## Plantilla de informes de repetitividad

El documento base para generar los reportes de repetitividad se indica
mediante la variable de entorno `PLANTILLA_PATH`. Si no se define, el
código toma la ruta por defecto `C:\Metrotel\Sandy\plantilla_informe.docx`
tal como se especifica en `config.py`.

## Base de datos

Se incluyen dos modelos principales:

1. **Conversacion**: almacena el historial de mensajes del bot.
2. **Servicio**: registra nombre, cliente, carrier e ID carrier.
   También guarda la ruta del informe de comparación, los trackings
   asociados y las cámaras involucradas en cada servicio.

3. **Cliente**: guarda el nombre de cada cliente y los correos
   utilizados para enviar notificaciones.
4. **Carrier**: tabla con los carriers disponibles. Solo almacena `id` y
   `nombre`.
5. **TareaProgramada**: representa las ventanas de mantenimiento que
   informan los carriers. Registra `fecha_inicio`, `fecha_fin`,
   `tipo_tarea`, `tiempo_afectacion`, `descripcion` y `carrier_id`.
6. **TareaServicio**: vincula cada tarea programada con los servicios
   afectados mediante sus IDs.

Antes de crear la instancia del bot se ejecuta `init_db()` desde
`main.py`. Esta función crea las tablas y ejecuta
`ensure_servicio_columns()` para garantizar que la tabla `servicios`
incluya las columnas `ruta_tracking`, `trackings`, `camaras`, `carrier`,
`id_carrier` y `carrier_id`. Además crea `carrier_id` en
`tareas_programadas` y genera los índices requeridos.

Para aprovechar las búsquedas acentuadas se utilizan las extensiones
`unaccent` y `pg_trgm`.  El usuario configurado en la base debe tener
permisos para instalarlas o bien se deben crear manualmente con una
cuenta administradora antes de iniciar el bot.

Las columnas `camaras` y `trackings` ahora utilizan el tipo
`JSONB`, por lo que almacenan listas o diccionarios de manera
nativa. Ya no es necesario convertir los datos a texto con
`json.dumps` ni decodificarlos al leerlos.

Si durante el envío de cámaras ocurre un error de conexión con la base,
Sandy mostrará el mensaje:
"No pude conectarme a la base de datos. Verificá la configuración.".

### Registrar tareas programadas

Para crear una tarea desde el bot se utiliza el comando:
`/registrar_tarea <cliente> <inicio> <fin> <tipo> <id1,id2> [carrier]`.
El sistema guarda la ventana de mantenimiento en `tareas_programadas`
y vincula los servicios indicados en `tareas_servicio`. Los datos
almacenados incluyen inicio, fin, tipo de tarea, tiempo de afectación
y una descripción opcional.

```python
from datetime import datetime
from sandybot.database import crear_tarea_programada

tarea = crear_tarea_programada(
    datetime(2024, 1, 2, 8),
    datetime(2024, 1, 2, 10),
    "Mantenimiento",
    [42],
    tiempo_afectacion="2h",
    descripcion="Pruebas de red",
)
```

### Listar tareas programadas

Con `/listar_tareas` podés consultar las ventanas ya registradas.
Los parámetros `cliente`, `servicio` e intervalo de fechas son opcionales
y se pueden combinar libremente. También se acepta `carrier=<nombre>`
para filtrar por carrier.
Ejemplos:

```bash
/listar_tareas ClienteA
/listar_tareas 7 2024-01-01 2024-01-05
/listar_tareas carrier=Telecom
```
El bot muestra inicio, fin, tipo y los servicios afectados.

### Avisos en formato `.MSG`

Al registrar una tarea se genera un archivo `.MSG` con los datos
principales. Este aviso puede abrirse con Outlook y reenviarse o
ajustarse antes de enviarlo. Si `pywin32` está presente, el sistema
aplica la firma ubicada en `SIGNATURE_PATH` y aprovecha Outlook para
formatear el mensaje.
<<<<<<< HEAD
Si el cliente tiene destinatarios configurados, Sandy envía ese mismo
archivo por correo de forma automática.
=======
Además Sandy envía el aviso por correo a los destinatarios configurados para el cliente.
>>>>>>> a958381c

### Procesar correos y registrar tareas

Usá `/procesar_correos` para analizar los avisos `.MSG` que reciba el bot y evitar cargar la información de forma manual. El aviso generado se envía automáticamente por correo a los contactos del cliente.

Por ejemplo:
```bash
/procesar_correos Cliente
```
Luego adjuntá uno o varios archivos `.msg` con las ventanas de mantenimiento.

### Detectar tareas desde un correo

Con `/detectar_tarea <cliente> [carrier]` podés pegar el mail o adjuntar el archivo.
Sandy utiliza GPT para extraer inicio, fin, tipo y los IDs de servicio.
Al crear la tarea genera también un `.MSG` con el texto listo para enviar.


## Carga de tracking

Utilizá el comando `/cargar_tracking` y enviá el archivo `.txt`.
El bot detectará el ID del servicio en el nombre (por ejemplo `FO_1234_tramo.txt`)
y mostrará dos botones para **Procesar tracking** o **Modificar ID**.
También se acepta la confirmación escribiendo "sí" o "si".
Si el ID no existe en la base de datos, Sandy creará el servicio automáticamente
al guardar el tracking.
Para recuperar un archivo existente podés usar `/descargar_tracking` y
especificar el número de servicio.

## Identificador de servicio Carrier

Desde el menú principal es posible seleccionar **Identificador de servicio Carrier**.
Esta opción recibe un Excel con las columnas "ID Servicio" y "Carrier".
El bot registra cada carrier, lo vincula al servicio mediante `carrier_id` y
devuelve el archivo actualizado con los datos completados.

## Analizador de incidencias


Esta función genera un resumen de las fallas registradas en reportes de campo. Ahora acepta archivos `.docx` y `.doc`, incluso varios adjuntos al mismo tiempo. Para procesar documentos `.doc` se debe instalar la biblioteca `textract`.


```bash
pip install textract
```

Entre los adjuntos se puede incluir un archivo de contexto o correos electrónicos. En el futuro se usará una API para obtener las incidencias de manera automática.

Para iniciar el análisis, seleccioná **Analizador de incidencias** en el menú principal o ejecutá `/analizar_incidencias`. Luego enviá el documento `.docx` y el bot responderá con los hallazgos. Además, recibirás un nuevo `.docx` con la cronología de eventos extraídos.

### Habilitar lectura de `.doc`

Si necesitás procesar documentos con extensión `.doc`, instalá el paquete opcional `textract`:

```bash
pip install textract
```


También podés incluirlo al instalar todas las dependencias:

```bash
pip install -r requirements.txt
```

## Enviar Excel por correo

Para mandar un reporte por email se usa la función `enviar_excel_por_correo()`
de `sandybot.email_utils`. No requiere instalar paquetes adicionales porque
aprovecha `smtplib` y `email` de la biblioteca estándar.

```python
from sandybot.email_utils import enviar_excel_por_correo

exito = enviar_excel_por_correo(
    "destino@example.com",
    "reporte.xlsx",
    asunto="Reporte semanal",
    cuerpo="Adjunto el archivo solicitado."
)
if exito:
    print("Correo enviado correctamente")
```

Asegurate de definir `SMTP_HOST`, `SMTP_PORT`, `SMTP_USER` y `SMTP_PASSWORD`
en tu `.env` para que el envío funcione. Si aún usás las variables
`EMAIL_HOST`, `EMAIL_PORT`, `EMAIL_USER` o `EMAIL_PASSWORD`, SandyBot
las tomará automáticamente.


## Errores por variables de entorno faltantes

Al iniciar el bot, `config.py` valida que todas las variables de entorno
necesarias estén definidas. Si alguna falta, se genera un mensaje como:


```
⚠️ No se encontraron las siguientes variables de entorno requeridas: VAR1, VAR2.
Verificá tu archivo .env o las variables del sistema.
```

Este texto se registra con `logging.error` y luego se lanza una excepción
`ValueError` con el mismo contenido. Revisá el archivo `.env` o la configuración
del sistema para corregir el problema.

## Pruebas automatizadas

Para validar el funcionamiento del proyecto se incluye una suite de pruebas basada en `pytest`.
Las dependencias externas como `openpyxl`, `python-docx` y `pandas` se utilizan en algunas pruebas,
pero no son obligatorias gracias a los stubs incluidos.

Antes de ejecutar `pytest` es recomendable preparar el entorno con `setup_env.sh`.
Este script crea el virtualenv en `.venv` y realiza la instalación de
`Sandy bot/requirements.txt` automáticamente. Además exporta la ruta
`Sandy bot` en `PYTHONPATH` para que las importaciones funcionen sin ajustes
manuales.

```bash
./setup_env.sh
pytest
```

Algunas pruebas relacionadas con la base de datos se omiten de forma automática si `SQLAlchemy`
no está presente en el entorno.


## Licencia

Este proyecto se publica bajo la licencia [MIT](LICENSE).
<|MERGE_RESOLUTION|>--- conflicted
+++ resolved
@@ -139,12 +139,12 @@
 ajustarse antes de enviarlo. Si `pywin32` está presente, el sistema
 aplica la firma ubicada en `SIGNATURE_PATH` y aprovecha Outlook para
 formatear el mensaje.
-<<<<<<< HEAD
+
 Si el cliente tiene destinatarios configurados, Sandy envía ese mismo
 archivo por correo de forma automática.
-=======
+
 Además Sandy envía el aviso por correo a los destinatarios configurados para el cliente.
->>>>>>> a958381c
+
 
 ### Procesar correos y registrar tareas
 
