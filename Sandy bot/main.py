--- conflicted
+++ resolved
@@ -1,43 +1,43 @@
-"""
-Punto de entrada principal de la aplicación
-"""
-import logging
-import sys
-import os
-from pathlib import Path
-
-from sandybot.bot import SandyBot
-from sandybot.logging_config import setup_logging
-<<<<<<< HEAD
-
-# Asegurar que la ruta de "Sandy bot" figure en PYTHONPATH desde el inicio
-ROOT_DIR = Path(__file__).resolve().parent
-if str(ROOT_DIR) not in sys.path:
-    sys.path.insert(0, str(ROOT_DIR))
-os.environ["PYTHONPATH"] = os.pathsep.join(
-    filter(None, [os.environ.get("PYTHONPATH"), str(ROOT_DIR)])
-)
-=======
-from sandybot.database import init_db
->>>>>>> 8a958aaf
-
-# Configurar la consola para usar UTF-8 en Windows
-if os.name == 'nt':
-    sys.stdout.reconfigure(encoding='utf-8')
-    sys.stderr.reconfigure(encoding='utf-8')
-
-# Configurar el sistema de logging en consola y archivos
-setup_logging()
-
-def main():
-    """Función principal que inicia el bot"""
-    try:
-        init_db()
-        bot = SandyBot()
-        bot.run()
-    except Exception as e:
-        logging.error("Error al iniciar el bot: %s", str(e))
-        raise
-
-if __name__ == "__main__":
-    main()
+"""
+Punto de entrada principal de la aplicación
+"""
+import logging
+import sys
+import os
+from pathlib import Path
+
+from sandybot.bot import SandyBot
+from sandybot.logging_config import setup_logging
+
+
+# Asegurar que la ruta de "Sandy bot" figure en PYTHONPATH desde el inicio
+ROOT_DIR = Path(__file__).resolve().parent
+if str(ROOT_DIR) not in sys.path:
+    sys.path.insert(0, str(ROOT_DIR))
+os.environ["PYTHONPATH"] = os.pathsep.join(
+    filter(None, [os.environ.get("PYTHONPATH"), str(ROOT_DIR)])
+)
+
+from sandybot.database import init_db
+
+
+# Configurar la consola para usar UTF-8 en Windows
+if os.name == 'nt':
+    sys.stdout.reconfigure(encoding='utf-8')
+    sys.stderr.reconfigure(encoding='utf-8')
+
+# Configurar el sistema de logging en consola y archivos
+setup_logging()
+
+def main():
+    """Función principal que inicia el bot"""
+    try:
+        init_db()
+        bot = SandyBot()
+        bot.run()
+    except Exception as e:
+        logging.error("Error al iniciar el bot: %s", str(e))
+        raise
+
+if __name__ == "__main__":
+    main()