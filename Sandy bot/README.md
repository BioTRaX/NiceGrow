# SandyBot

Bot de Telegram para gestión de infraestructura de fibra óptica.

## Características

- Integración con Telegram usando python-telegram-bot
- Procesamiento de lenguaje natural con GPT-4
- Base de datos PostgreSQL para historial de conversaciones.
- `init_db()` se ejecuta desde `main.py` para crear las tablas y
  ejecutar `ensure_servicio_columns()`. Esto verifica que la tabla
  `servicios` incluya las columnas `ruta_tracking`, `trackings`,
  `camaras`, `carrier` e `id_carrier`. Las columnas de cámaras y
  trackings utilizan `JSONB` y permiten guardar listas sin convertirlas a
  texto
- Procesamiento de archivos Excel para informes
- Generación de documentos Word
- Integración con Notion para seguimiento de solicitudes
- Registro de interacciones para ajustar el tono de las respuestas
- Transcripción de mensajes de voz usando la API de OpenAI

## Requisitos

- Python 3.9+
- PostgreSQL
- Microsoft Word (para informes de repetitividad)
- Paquete `openai` versión 1.0.0 o superior

Para que el bot funcione correctamente la base de datos debe contar con las
extensiones `unaccent` y `pg_trgm`. El usuario usado por SandyBot tiene que
tener permisos suficientes para crearlas o bien un administrador debe
habilitarlas de antemano. Los comandos son:

```sql
CREATE EXTENSION IF NOT EXISTS unaccent;
CREATE EXTENSION IF NOT EXISTS pg_trgm;
```

La función `immutable_unaccent` que crea `database.py` invoca
`public.unaccent`. Si instalás la extensión en otro esquema,
ajustá la instrucción para utilizar el nombre completo correspondiente.

## Instalación

1. Clonar el repositorio:
```bash
git clone [url-del-repo]
cd sandybot
```

2. Crear entorno virtual:
```bash
python -m venv venv
.\venv\Scripts\activate  # Windows
source venv/bin/activate  # Linux/Mac
```

3. Instalar dependencias:
```bash
pip install -r requirements.txt
```

4. Crear archivo .env con las variables de entorno:
```
TELEGRAM_TOKEN=your_telegram_token
OPENAI_API_KEY=your_openai_key
NOTION_TOKEN=your_notion_token
NOTION_DATABASE_ID=your_notion_db_id
DB_HOST=localhost
DB_PORT=5432
DB_NAME=sandybot
DB_USER=your_db_user
DB_PASSWORD=your_db_password
PLANTILLA_PATH=C:\Metrotel\Sandy\plantilla_informe.docx
SLA_TEMPLATE_PATH=C:\Metrotel\Sandy\Template Informe SLA.docx
```

## Uso

Para iniciar el bot:

```bash
python main.py
```

Al ejecutarse, `main.py` configura automáticamente el sistema de logging. Los
mensajes se muestran en la consola y además se guardan en `logs/sandy.log` con
rotación automática. Los errores a partir de nivel `ERROR` también se registran
en `logs/errores_ingresos.log` para facilitar el diagnóstico.

## Estructura

```
sandybot/
├── __init__.py           # Package initialization
├── bot.py               # Main bot class
├── config.py            # Configuration management
├── database.py          # Database models and setup
├── gpt_handler.py       # GPT integration
├── handlers/            # Telegram handlers
│   ├── __init__.py
│   ├── callback.py      # Button callbacks
│   ├── comparador.py    # FO trace comparison
│   ├── document.py      # Document processing
│   ├── estado.py        # User state management
│   ├── ingresos.py      # Entry verification
│   ├── message.py       # Text messages
│   ├── notion.py        # Notion integration
│   ├── repetitividad.py # Repetition reports
│   └── start.py        # Start command
└── utils.py            # Utility functions
```

## Modelos de base de datos

La función `init_db()` se ejecuta al inicio desde `main.py` para crear las
tablas y llamar a `ensure_servicio_columns()`. Esto garantiza que la tabla
`servicios` incluya las columnas `ruta_tracking`, `trackings`, `camaras`,
`carrier` e `id_carrier`. Las cámaras y los trackings se almacenan como
`JSONB`, por lo que se admiten listas de forma nativa sin procesamiento
adicional.

- **Conversacion**: guarda los mensajes del bot y las respuestas.
- **Servicio**: almacena nombre, cliente, carrier e ID carrier, además
  de las cámaras, los trackings y la ruta al informe de comparación.

## Comandos

- `/start`: Muestra el menú principal
- `/procesar`: Procesa archivos en modo comparador
- `/cargar_tracking`: Asocia un tracking a un servicio existente
- `/descargar_tracking`: Descarga el tracking asociado a un servicio
- `/descargar_camaras`: Exporta las cámaras registradas para un servicio
- `/comparar_fo`: Inicia la comparación de trazados

## Funcionalidades

1. Comparación de trazados FO
   - En el menú principal elegí "Comparar trazados FO"
   - Podés iniciarlo también con `/comparar_fo` o escribiendo "Comparar FO"
   - Adjuntá los trackings en formato `.txt`
   - Al detectar un servicio con tracking existente aparecerá el botón **Siguiente ➡️** para mantenerlo
   - Ejecutá `/procesar` o presioná el botón **Procesar 🚀** para recibir un Excel con coincidencias y el listado de cámaras

2. Verificación de ingresos
   - Valida ingresos contra trazados
   - Genera informe de coincidencias
   - Detecta duplicados
   - También podés buscar un servicio escribiendo el nombre de la cámara
   - La verificación no distingue entre mayúsculas y minúsculas
   - También podés cargar un Excel con un lote de cámaras en la columna A
   - Informa si se accedió a otra "botella" (Bot 2, Bot 3, ... ) de la misma cámara
3. Carga de tracking
   - Seleccioná "Cargar tracking" en el menú principal
   - Enviá el archivo `.txt` cuyo nombre contenga el ID (ej.: `FO_1234_tramo.txt`)
   - El bot mostrará dos botones: **Procesar tracking** para usar el ID detectado
     o **Modificar ID** para ingresar otro número manualmente. También podés
     confirmar escribiendo "sí" o "si".
   - Si el ID no existe en la base, Sandy lo registrará automáticamente.
4. Descarga de tracking
   - Elegí "Descargar tracking" desde el menú o escribí `/descargar_tracking`
   - Indicá el número de servicio y recibirás el `.txt` si está disponible
   - Con `enviar_tracking_reciente_por_correo()` podés recibir por mail el
     último archivo del histórico con nombre `Tracking_ID_DDMMAAAA_NN.txt`.
5. Descarga de cámaras
   - Seleccioná "Descargar cámaras" desde el menú o enviá `/descargar_camaras`
   - Indicá el ID y recibirás un Excel con todas las cámaras asociadas
   - También podés usar `/enviar_camaras_mail` para recibirlas por correo.
   - Los archivos se nombran `Camaras_ID_DDMMAAAA_NN.xlsx` según un contador
     diario.

6. Informes de repetitividad
   - Procesa Excel de casos
   - Genera informe Word
   - Identifica líneas con reclamos múltiples
   - Nota: la modificación automática del documento usa `win32com` y solo
     funciona en Windows. En otros sistemas puede generarse el archivo .docx
     sin esta modificación o realizar los cambios de forma manual.
7. Informe de SLA
   - Genera un resumen de nivel de servicio usando `Template Informe SLA.docx`
   - Podés iniciarlo desde el botón **Informe de SLA** o con `/informe_sla`
   - Solicita los Excel de reclamos y servicios, que pueden enviarse por separado
   - Una vez cargados los dos archivos aparecen los botones **Procesar** y **Exportar a PDF** para generar el informe según `SLA_TEMPLATE_PATH`
   - En Windows podés definir `exportar_pdf=True` si contás con `pywin32`. En otros sistemas necesitás la librería `docx2pdf` para crear la versión PDF


8. Consultas generales
   - Respuestas técnicas con GPT
   - Tono adaptado según interacciones (de cordial a muy malhumorado)
   - Registro de conversaciones

## Informe de SLA

Esta opcion genera un documento de nivel de servicio basado en `Template Informe SLA.docx`.
Podes iniciarla desde el boton **Informe de SLA** o con el comando `/informe_sla`.
<<<<<<< HEAD
El bot pedirá primero el Excel de **reclamos** y luego el de **servicios**. Podés enviarlos por separado sin importar el orden.
Cuando ambos estén disponibles aparecerá un botón **Procesar**, que genera el informe usando la plantilla definida en `SLA_TEMPLATE_PATH`. El documento se crea automáticamente con los textos de **Eventos destacados**, **Conclusión** y **Propuesta de mejora** en blanco.
El título del informe se adapta al mes correspondiente en español. Si el documento de plantilla no incluye el estilo `Title`, el bot emplea `Heading 1` como respaldo.
También existe un botón **Actualizar plantilla** para reemplazar el documento base en cualquier momento.
Si instalás `docx2pdf` o usás `pywin32` en Windows aparecerá el botón **Exportar PDF**, que llama a
`_generar_documento_sla(exportar_pdf=True)` y crea la versión en ese formato.
=======
El bot pedirá primero el Excel de **reclamos** y luego el de **servicios**, que se pueden enviar por separado.
Cuando ambos estén disponibles aparecerán los botones **Procesar** y **Exportar a PDF**. El informe usa la plantilla definida en `SLA_TEMPLATE_PATH` y deja vacíos los textos de **Eventos destacados**, **Conclusión** y **Propuesta de mejora**.
El título del informe se adapta al mes correspondiente en español. Si la plantilla no incluye el estilo `Title`, el bot emplea `Heading 1` como respaldo.
También existe un botón para reemplazar la plantilla y otro para obtener el PDF. Para generar esta versión se ejecuta `_generar_documento_sla(exportar_pdf=True)` con `pywin32` en Windows o con `docx2pdf` en otros sistemas.
>>>>>>> ffd3e3c6



```env
SLA_TEMPLATE_PATH=/ruta/personalizada/Template SLA.docx
```

Si la ruta no existe se mostrará el mensaje "Plantilla de SLA no encontrada" y el proceso finalizará sin generar el informe.

### Ejemplo completo del flujo

1. Enviá primero el Excel con los **reclamos** y después el de **servicios**.
<<<<<<< HEAD
2. Tras recibir ambos archivos aparece el botón **Procesar**.
3. Al usarlo se genera un archivo en la carpeta temporal con un nombre aleatorio.
   Si instalaste `docx2pdf` o `pywin32`, podés presionar **Exportar PDF** para obtener la versión final.
=======
2. Tras recibir ambos archivos aparecen los botones **Procesar** y **Exportar a PDF**.
3. Al usar cualquiera de ellos se genera un archivo con nombre aleatorio en la carpeta temporal.
   Si se incluye `exportar_pdf=True` con `pywin32` en Windows o con `docx2pdf` en otros sistemas, también se crea la versión PDF.
>>>>>>> ffd3e3c6
4. El documento (DOCX o PDF) se envía por Telegram y luego se elimina de manera automática.
5. Si necesitás cambiar la base presioná el botón **Actualizar plantilla**.

## Pruebas

Antes de lanzar `pytest` es **necesario** correr `setup_env.sh`.
El script instala todas las dependencias en `.venv` y configura `PYTHONPATH`.
Antes de correr las pruebas definí algunas variables de entorno mínimas:

```bash
export TELEGRAM_TOKEN=dummy
export OPENAI_API_KEY=dummy
export NOTION_TOKEN=dummy
export NOTION_DATABASE_ID=dummy
export DB_USER=postgres
export DB_PASSWORD=postgres
```

Luego podés lanzar `pytest` normalmente.

```bash
./setup_env.sh
pytest
```

## Contribuir
1. Fork del repositorio
2. Crear rama (`git checkout -b feature/nombre`)
3. Commit cambios (`git commit -am 'Add: descripción'`)
4. Push a la rama (`git push origin feature/nombre`)
5. Crear Pull Request

## Licencia

El código se distribuye bajo la licencia [MIT](../LICENSE).<|MERGE_RESOLUTION|>--- conflicted
+++ resolved
@@ -193,19 +193,13 @@
 
 Esta opcion genera un documento de nivel de servicio basado en `Template Informe SLA.docx`.
 Podes iniciarla desde el boton **Informe de SLA** o con el comando `/informe_sla`.
-<<<<<<< HEAD
 El bot pedirá primero el Excel de **reclamos** y luego el de **servicios**. Podés enviarlos por separado sin importar el orden.
 Cuando ambos estén disponibles aparecerá un botón **Procesar**, que genera el informe usando la plantilla definida en `SLA_TEMPLATE_PATH`. El documento se crea automáticamente con los textos de **Eventos destacados**, **Conclusión** y **Propuesta de mejora** en blanco.
 El título del informe se adapta al mes correspondiente en español. Si el documento de plantilla no incluye el estilo `Title`, el bot emplea `Heading 1` como respaldo.
 También existe un botón **Actualizar plantilla** para reemplazar el documento base en cualquier momento.
 Si instalás `docx2pdf` o usás `pywin32` en Windows aparecerá el botón **Exportar PDF**, que llama a
 `_generar_documento_sla(exportar_pdf=True)` y crea la versión en ese formato.
-=======
-El bot pedirá primero el Excel de **reclamos** y luego el de **servicios**, que se pueden enviar por separado.
-Cuando ambos estén disponibles aparecerán los botones **Procesar** y **Exportar a PDF**. El informe usa la plantilla definida en `SLA_TEMPLATE_PATH` y deja vacíos los textos de **Eventos destacados**, **Conclusión** y **Propuesta de mejora**.
-El título del informe se adapta al mes correspondiente en español. Si la plantilla no incluye el estilo `Title`, el bot emplea `Heading 1` como respaldo.
-También existe un botón para reemplazar la plantilla y otro para obtener el PDF. Para generar esta versión se ejecuta `_generar_documento_sla(exportar_pdf=True)` con `pywin32` en Windows o con `docx2pdf` en otros sistemas.
->>>>>>> ffd3e3c6
+
 
 
 
@@ -218,15 +212,10 @@
 ### Ejemplo completo del flujo
 
 1. Enviá primero el Excel con los **reclamos** y después el de **servicios**.
-<<<<<<< HEAD
 2. Tras recibir ambos archivos aparece el botón **Procesar**.
 3. Al usarlo se genera un archivo en la carpeta temporal con un nombre aleatorio.
    Si instalaste `docx2pdf` o `pywin32`, podés presionar **Exportar PDF** para obtener la versión final.
-=======
-2. Tras recibir ambos archivos aparecen los botones **Procesar** y **Exportar a PDF**.
-3. Al usar cualquiera de ellos se genera un archivo con nombre aleatorio en la carpeta temporal.
-   Si se incluye `exportar_pdf=True` con `pywin32` en Windows o con `docx2pdf` en otros sistemas, también se crea la versión PDF.
->>>>>>> ffd3e3c6
+
 4. El documento (DOCX o PDF) se envía por Telegram y luego se elimina de manera automática.
 5. Si necesitás cambiar la base presioná el botón **Actualizar plantilla**.
 
