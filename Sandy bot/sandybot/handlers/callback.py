"""
Handler para callbacks de botones
"""
from telegram import Update, InlineKeyboardButton, InlineKeyboardMarkup
from telegram.ext import ContextTypes
import os
from .estado import UserState
from .ingresos import iniciar_verificacion_ingresos
from .repetitividad import iniciar_repetitividad
from .comparador import iniciar_comparador, procesar_comparacion
from ..database import obtener_servicio
from .cargar_tracking import iniciar_carga_tracking, guardar_tracking_servicio
from ..registrador import registrar_conversacion

async def callback_handler(update: Update, context: ContextTypes.DEFAULT_TYPE):
    """Maneja los callbacks de los botones del menú"""
    query = update.callback_query
    await query.answer()

    if query.data == "comparar_fo":
        user_id = query.from_user.id
        UserState.set_mode(user_id, "comparador")
        context.user_data.clear()
        registrar_conversacion(user_id, "boton_comparar_fo", "Inicio comparador", "callback")
        await iniciar_comparador(update, context)
        
    elif query.data == "verificar_ingresos":
        registrar_conversacion(query.from_user.id, "boton_verificar_ingresos", "Inicio ingresos", "callback")
        await iniciar_verificacion_ingresos(update, context)

    elif query.data == "registro_ingresos":
        from .registro_ingresos import iniciar_registro_ingresos
        registrar_conversacion(query.from_user.id, "registro_ingresos", "Inicio registro", "callback")
        await iniciar_registro_ingresos(update, context)

    elif query.data == "ingresos_nombre":
        registrar_conversacion(query.from_user.id, "ingresos_nombre", "Elegir por nombre", "callback")
        from .ingresos import opcion_por_nombre
        await opcion_por_nombre(update, context)

    elif query.data == "ingresos_excel":
        registrar_conversacion(query.from_user.id, "ingresos_excel", "Elegir por excel", "callback")
        from .ingresos import opcion_por_excel
        await opcion_por_excel(update, context)

    elif query.data == "informe_repetitividad":
        user_id = query.from_user.id
        UserState.set_mode(user_id, "repetitividad")
        registrar_conversacion(user_id, "boton_informe_repetitividad", "Inicio repetitividad", "callback")
        await iniciar_repetitividad(update, context)

    elif query.data == "cargar_tracking":
        registrar_conversacion(query.from_user.id, "boton_cargar_tracking", "Inicio carga tracking", "callback")
        await iniciar_carga_tracking(update, context)

    elif query.data == "descargar_tracking":
        from .descargar_tracking import iniciar_descarga_tracking
        registrar_conversacion(query.from_user.id, "boton_descargar_tracking", "Inicio descarga tracking", "callback")
        await iniciar_descarga_tracking(update, context)

    elif query.data == "descargar_camaras":
        from .descargar_camaras import iniciar_descarga_camaras
        registrar_conversacion(query.from_user.id, "boton_descargar_camaras", "Inicio descarga camaras", "callback")
        await iniciar_descarga_camaras(update, context)

    elif query.data == "enviar_camaras_mail":
        from .enviar_camaras_mail import iniciar_envio_camaras_mail
        registrar_conversacion(query.from_user.id, "boton_enviar_camaras_mail", "Inicio envio camaras", "callback")
        await iniciar_envio_camaras_mail(update, context)

    elif query.data == "id_carrier":
        from .id_carrier import iniciar_identificador_carrier
        registrar_conversacion(query.from_user.id, "boton_id_carrier", "Inicio id carrier", "callback")
        await iniciar_identificador_carrier(update, context)

    elif query.data == "analizar_incidencias":
        from .incidencias import iniciar_incidencias
        registrar_conversacion(query.from_user.id, "analizar_incidencias", "Inicio incidencias", "callback")
        await iniciar_incidencias(update, context)

    elif query.data == "confirmar_tracking":
        user_id = query.from_user.id
        context.user_data["id_servicio"] = context.user_data.get("id_servicio_detected")
        context.user_data.pop("confirmar_id", None)
        registrar_conversacion(user_id, "confirmar_tracking", "Confirmar ID", "callback")
        keyboard = InlineKeyboardMarkup(
            [
                [
                    InlineKeyboardButton("Principal", callback_data="tracking_principal"),
                    InlineKeyboardButton("Complementario", callback_data="tracking_complementario"),
                ]
            ]
        )
        await query.edit_message_text(
            "¿El tracking es principal o complementario?",
            reply_markup=keyboard,
        )

    elif query.data == "cambiar_id_tracking":
        context.user_data["confirmar_id"] = True
        registrar_conversacion(query.from_user.id, "cambiar_id_tracking", "Solicitar ID", "callback")
        await query.edit_message_text("Escribí el ID correcto.")

    elif query.data in ("tracking_principal", "tracking_complementario"):
        context.user_data["tipo_tracking"] = (
            "principal" if query.data == "tracking_principal" else "complementario"
        )
        registrar_conversacion(query.from_user.id, query.data, "Elegir tipo", "callback")
        await guardar_tracking_servicio(update, context)

    elif query.data == "informe_sla":
        from .informe_sla import iniciar_informe_sla
        registrar_conversacion(query.from_user.id, "boton_informe_sla", "Inicio informe SLA", "callback")
        await iniciar_informe_sla(update, context)
        
    elif query.data == "otro":
        user_id = query.from_user.id
        UserState.set_mode(user_id, "sandy")
        registrar_conversacion(user_id, "otro", "Solicitar detalle", "callback")
        await query.edit_message_text(
            "¿Para qué me jodés? Indique su pregunta o solicitud. "
            "Si no puedo hacerla, se enviará como solicitud de implementación."
        )
        
    elif query.data == "nueva_solicitud":
        user_id = query.from_user.id
        # Se inicia el mismo flujo de solicitud manual que cuando la intención
        # es detectada en un mensaje.
        UserState.set_mode(user_id, "sandy")
        UserState.set_waiting_detail(user_id, True)
        context.user_data["nueva_solicitud"] = True
        registrar_conversacion(user_id, "nueva_solicitud", "Solicitar detalle", "callback")
        await query.edit_message_text(
            "✍️ Escribí el detalle de la solicitud y la registraré para revisión."
        )

    elif query.data == "comparador_siguiente":
        user_id = query.from_user.id
        servicio = context.user_data.get("servicio_actual")
        existente = obtener_servicio(servicio)
        if existente and existente.ruta_tracking:
            context.user_data.setdefault("servicios", []).append(servicio)
            context.user_data.setdefault("trackings", []).append(
                (existente.ruta_tracking, os.path.basename(existente.ruta_tracking))
            )
            context.user_data["esperando_servicio"] = True
            context.user_data.pop("esperando_respuesta_actualizacion", None)
            context.user_data.pop("servicio_actual", None)
            keyboard = InlineKeyboardMarkup(
                [[InlineKeyboardButton("Procesar 🚀", callback_data="comparador_procesar")]]
            )
            registrar_conversacion(user_id, "siguiente", "Servicio agregado", "comparador")
            await query.edit_message_text(
                "Servicio agregado. Indicá otro número o ejecutá /procesar.",
                reply_markup=keyboard,
            )
        else:
            context.user_data["esperando_archivo"] = True
            context.user_data.pop("esperando_respuesta_actualizacion", None)
            registrar_conversacion(user_id, "siguiente", "Tracking faltante", "comparador")
            await query.edit_message_text(
                "Ese servicio no posee tracking. Debés enviar el archivo .txt.",
            )

    elif query.data == "comparador_procesar":
        registrar_conversacion(query.from_user.id, "comparador_procesar", "Procesar", "callback")
        await procesar_comparacion(update, context)

    elif query.data == "sla_procesar":
<<<<<<< HEAD
        from .informe_sla import procesar_informe_sla
        registrar_conversacion(query.from_user.id, "sla_procesar", "Procesar", "callback")
        await procesar_informe_sla(update, context)
=======
        from .informe_sla import preguntar_eventos_sla
        registrar_conversacion(query.from_user.id, "sla_procesar", "Procesar informe", "callback")
        await preguntar_eventos_sla(update, context)
>>>>>>> 25ffda16
<|MERGE_RESOLUTION|>--- conflicted
+++ resolved
@@ -1,85 +1,98 @@
 """
 Handler para callbacks de botones
 """
+from __future__ import annotations
+
+import os
+import logging
+
 from telegram import Update, InlineKeyboardButton, InlineKeyboardMarkup
 from telegram.ext import ContextTypes
-import os
+
 from .estado import UserState
 from .ingresos import iniciar_verificacion_ingresos
 from .repetitividad import iniciar_repetitividad
 from .comparador import iniciar_comparador, procesar_comparacion
+from .cargar_tracking import iniciar_carga_tracking, guardar_tracking_servicio
 from ..database import obtener_servicio
-from .cargar_tracking import iniciar_carga_tracking, guardar_tracking_servicio
 from ..registrador import registrar_conversacion
+from ..utils import obtener_mensaje  # Si se necesitara en el futuro
+
+logger = logging.getLogger(__name__)
+
 
 async def callback_handler(update: Update, context: ContextTypes.DEFAULT_TYPE):
     """Maneja los callbacks de los botones del menú"""
     query = update.callback_query
     await query.answer()
+    data = query.data
+    user_id = query.from_user.id
 
-    if query.data == "comparar_fo":
-        user_id = query.from_user.id
+    # ───────────────────────────── COMPARADOR FO ────────────────────────────
+    if data == "comparar_fo":
         UserState.set_mode(user_id, "comparador")
         context.user_data.clear()
         registrar_conversacion(user_id, "boton_comparar_fo", "Inicio comparador", "callback")
         await iniciar_comparador(update, context)
-        
-    elif query.data == "verificar_ingresos":
-        registrar_conversacion(query.from_user.id, "boton_verificar_ingresos", "Inicio ingresos", "callback")
+
+    # ─────────────────────────── VERIFICACIÓN INGRESOS ──────────────────────
+    elif data == "verificar_ingresos":
+        registrar_conversacion(user_id, "boton_verificar_ingresos", "Inicio ingresos", "callback")
         await iniciar_verificacion_ingresos(update, context)
 
-    elif query.data == "registro_ingresos":
+    elif data == "registro_ingresos":
         from .registro_ingresos import iniciar_registro_ingresos
-        registrar_conversacion(query.from_user.id, "registro_ingresos", "Inicio registro", "callback")
+        registrar_conversacion(user_id, "registro_ingresos", "Inicio registro", "callback")
         await iniciar_registro_ingresos(update, context)
 
-    elif query.data == "ingresos_nombre":
-        registrar_conversacion(query.from_user.id, "ingresos_nombre", "Elegir por nombre", "callback")
+    elif data == "ingresos_nombre":
         from .ingresos import opcion_por_nombre
+        registrar_conversacion(user_id, "ingresos_nombre", "Elegir por nombre", "callback")
         await opcion_por_nombre(update, context)
 
-    elif query.data == "ingresos_excel":
-        registrar_conversacion(query.from_user.id, "ingresos_excel", "Elegir por excel", "callback")
+    elif data == "ingresos_excel":
         from .ingresos import opcion_por_excel
+        registrar_conversacion(user_id, "ingresos_excel", "Elegir por excel", "callback")
         await opcion_por_excel(update, context)
 
-    elif query.data == "informe_repetitividad":
-        user_id = query.from_user.id
+    # ─────────────────────── INFORME DE REPETITIVIDAD ──────────────────────
+    elif data == "informe_repetitividad":
         UserState.set_mode(user_id, "repetitividad")
         registrar_conversacion(user_id, "boton_informe_repetitividad", "Inicio repetitividad", "callback")
         await iniciar_repetitividad(update, context)
 
-    elif query.data == "cargar_tracking":
-        registrar_conversacion(query.from_user.id, "boton_cargar_tracking", "Inicio carga tracking", "callback")
+    # ─────────────────────────── TRACKINGS SERVICIO ─────────────────────────
+    elif data == "cargar_tracking":
+        registrar_conversacion(user_id, "boton_cargar_tracking", "Inicio carga tracking", "callback")
         await iniciar_carga_tracking(update, context)
 
-    elif query.data == "descargar_tracking":
+    elif data == "descargar_tracking":
         from .descargar_tracking import iniciar_descarga_tracking
-        registrar_conversacion(query.from_user.id, "boton_descargar_tracking", "Inicio descarga tracking", "callback")
+        registrar_conversacion(user_id, "boton_descargar_tracking", "Inicio descarga tracking", "callback")
         await iniciar_descarga_tracking(update, context)
 
-    elif query.data == "descargar_camaras":
+    elif data == "descargar_camaras":
         from .descargar_camaras import iniciar_descarga_camaras
-        registrar_conversacion(query.from_user.id, "boton_descargar_camaras", "Inicio descarga camaras", "callback")
+        registrar_conversacion(user_id, "boton_descargar_camaras", "Inicio descarga camaras", "callback")
         await iniciar_descarga_camaras(update, context)
 
-    elif query.data == "enviar_camaras_mail":
+    elif data == "enviar_camaras_mail":
         from .enviar_camaras_mail import iniciar_envio_camaras_mail
-        registrar_conversacion(query.from_user.id, "boton_enviar_camaras_mail", "Inicio envio camaras", "callback")
+        registrar_conversacion(user_id, "boton_enviar_camaras_mail", "Inicio envio camaras", "callback")
         await iniciar_envio_camaras_mail(update, context)
 
-    elif query.data == "id_carrier":
+    elif data == "id_carrier":
         from .id_carrier import iniciar_identificador_carrier
-        registrar_conversacion(query.from_user.id, "boton_id_carrier", "Inicio id carrier", "callback")
+        registrar_conversacion(user_id, "boton_id_carrier", "Inicio id carrier", "callback")
         await iniciar_identificador_carrier(update, context)
 
-    elif query.data == "analizar_incidencias":
+    elif data == "analizar_incidencias":
         from .incidencias import iniciar_incidencias
-        registrar_conversacion(query.from_user.id, "analizar_incidencias", "Inicio incidencias", "callback")
+        registrar_conversacion(user_id, "analizar_incidencias", "Inicio incidencias", "callback")
         await iniciar_incidencias(update, context)
 
-    elif query.data == "confirmar_tracking":
-        user_id = query.from_user.id
+    # ────────────────────────── CARGA DE TRACKING MANUAL ────────────────────
+    elif data == "confirmar_tracking":
         context.user_data["id_servicio"] = context.user_data.get("id_servicio_detected")
         context.user_data.pop("confirmar_id", None)
         registrar_conversacion(user_id, "confirmar_tracking", "Confirmar ID", "callback")
@@ -96,46 +109,48 @@
             reply_markup=keyboard,
         )
 
-    elif query.data == "cambiar_id_tracking":
+    elif data == "cambiar_id_tracking":
         context.user_data["confirmar_id"] = True
-        registrar_conversacion(query.from_user.id, "cambiar_id_tracking", "Solicitar ID", "callback")
+        registrar_conversacion(user_id, "cambiar_id_tracking", "Solicitar ID", "callback")
         await query.edit_message_text("Escribí el ID correcto.")
 
-    elif query.data in ("tracking_principal", "tracking_complementario"):
+    elif data in ("tracking_principal", "tracking_complementario"):
         context.user_data["tipo_tracking"] = (
-            "principal" if query.data == "tracking_principal" else "complementario"
+            "principal" if data == "tracking_principal" else "complementario"
         )
-        registrar_conversacion(query.from_user.id, query.data, "Elegir tipo", "callback")
+        registrar_conversacion(user_id, data, "Elegir tipo", "callback")
         await guardar_tracking_servicio(update, context)
 
-    elif query.data == "informe_sla":
+    # ─────────────────────────── INFORME DE SLA ────────────────────────────
+    elif data == "informe_sla":
         from .informe_sla import iniciar_informe_sla
-        registrar_conversacion(query.from_user.id, "boton_informe_sla", "Inicio informe SLA", "callback")
+        registrar_conversacion(user_id, "boton_informe_sla", "Inicio informe SLA", "callback")
         await iniciar_informe_sla(update, context)
-        
-    elif query.data == "otro":
-        user_id = query.from_user.id
+
+    elif data == "sla_procesar":
+        from .informe_sla import procesar_informe_sla
+        registrar_conversacion(user_id, "sla_procesar", "Procesar informe", "callback")
+        await procesar_informe_sla(update, context)
+
+    # ─────────────────────────────── OTROS ─────────────────────────────────
+    elif data == "otro":
         UserState.set_mode(user_id, "sandy")
         registrar_conversacion(user_id, "otro", "Solicitar detalle", "callback")
         await query.edit_message_text(
             "¿Para qué me jodés? Indique su pregunta o solicitud. "
             "Si no puedo hacerla, se enviará como solicitud de implementación."
         )
-        
-    elif query.data == "nueva_solicitud":
-        user_id = query.from_user.id
-        # Se inicia el mismo flujo de solicitud manual que cuando la intención
-        # es detectada en un mensaje.
+
+    elif data == "nueva_solicitud":
+        # Flujo para registrar una nueva solicitud manual
         UserState.set_mode(user_id, "sandy")
         UserState.set_waiting_detail(user_id, True)
         context.user_data["nueva_solicitud"] = True
         registrar_conversacion(user_id, "nueva_solicitud", "Solicitar detalle", "callback")
-        await query.edit_message_text(
-            "✍️ Escribí el detalle de la solicitud y la registraré para revisión."
-        )
+        await query.edit_message_text("✍️ Escribí el detalle de la solicitud y la registraré para revisión.")
 
-    elif query.data == "comparador_siguiente":
-        user_id = query.from_user.id
+    # ─────────────────────────── COMPARADOR SIGUIENTE / PROCESAR ───────────
+    elif data == "comparador_siguiente":
         servicio = context.user_data.get("servicio_actual")
         existente = obtener_servicio(servicio)
         if existente and existente.ruta_tracking:
@@ -158,21 +173,8 @@
             context.user_data["esperando_archivo"] = True
             context.user_data.pop("esperando_respuesta_actualizacion", None)
             registrar_conversacion(user_id, "siguiente", "Tracking faltante", "comparador")
-            await query.edit_message_text(
-                "Ese servicio no posee tracking. Debés enviar el archivo .txt.",
-            )
+            await query.edit_message_text("Ese servicio no posee tracking. Debés enviar el archivo .txt.")
 
-    elif query.data == "comparador_procesar":
-        registrar_conversacion(query.from_user.id, "comparador_procesar", "Procesar", "callback")
-        await procesar_comparacion(update, context)
-
-    elif query.data == "sla_procesar":
-<<<<<<< HEAD
-        from .informe_sla import procesar_informe_sla
-        registrar_conversacion(query.from_user.id, "sla_procesar", "Procesar", "callback")
-        await procesar_informe_sla(update, context)
-=======
-        from .informe_sla import preguntar_eventos_sla
-        registrar_conversacion(query.from_user.id, "sla_procesar", "Procesar informe", "callback")
-        await preguntar_eventos_sla(update, context)
->>>>>>> 25ffda16
+    elif data == "comparador_procesar":
+        registrar_conversacion(user_id, "comparador_procesar", "Procesar", "callback")
+        await procesar_comparacion(update, context)