--- conflicted
+++ resolved
@@ -76,17 +76,12 @@
             contenido = _leer_msg(ruta)
             if not contenido:
                 raise ValueError("Sin contenido")
-<<<<<<< HEAD
+
             tarea, cliente, ruta_msg, cuerpo = await procesar_correo_a_tarea(
                 contenido,
                 cliente_nombre,
                 carrier_nombre,
-=======
 
-            tarea, cliente, ruta_msg, cuerpo = await procesar_correo_a_tarea(
-
-                contenido, cliente_nombre, carrier_nombre
->>>>>>> dd46c77a
             )
         except Exception as e:  # pragma: no cover - manejo simple
             logger.error("Fallo procesando correo: %s", e)
