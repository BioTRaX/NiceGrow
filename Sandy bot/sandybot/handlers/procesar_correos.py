--- conflicted
+++ resolved
@@ -72,19 +72,13 @@
         with tempfile.NamedTemporaryFile(delete=False) as tmp:
             await archivo.download_to_drive(tmp.name)
             ruta = tmp.name
-<<<<<<< HEAD
-=======
-
->>>>>>> 27ca9f5a
         try:
             contenido = _leer_msg(ruta)
             if not contenido:
                 raise ValueError("Sin contenido")
-<<<<<<< HEAD
+
             tarea, cliente, ruta_msg, cuerpo = await procesar_correo_a_tarea(
-=======
-            tarea, cliente, ruta_msg = await procesar_correo_a_tarea(
->>>>>>> 27ca9f5a
+
                 contenido, cliente_nombre, carrier_nombre
             )
         except Exception as e:  # pragma: no cover - manejo simple
