--- conflicted
+++ resolved
@@ -71,13 +71,11 @@
 
     try:
         tarea, cliente, ruta, _ = await procesar_correo_a_tarea(
-<<<<<<< HEAD
+
             contenido,
             cliente_nombre,
             carrier_nombre,
-=======
-            contenido, cliente_nombre, carrier_nombre
->>>>>>> dd46c77a
+
         )
     except Exception as e:
         logger.error("Fallo detectando tarea: %s", e)
