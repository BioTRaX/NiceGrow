"""Handler para generar informes de SLA."""

from __future__ import annotations

import logging
import os
import tempfile
import locale
from typing import Optional

import pandas as pd
from docx import Document
from telegram import Update, InlineKeyboardButton, InlineKeyboardMarkup
from types import SimpleNamespace
from telegram.ext import ContextTypes

from sandybot.config import config
from ..utils import obtener_mensaje
from .estado import UserState
from ..registrador import responder_registrando, registrar_conversacion

# Plantilla de Word definida en la configuración
RUTA_PLANTILLA = config.SLA_PLANTILLA_PATH

logger = logging.getLogger(__name__)


# ────────────────────────── FLUJO DE INICIO ──────────────────────────
async def iniciar_informe_sla(update: Update, context: ContextTypes.DEFAULT_TYPE) -> None:
    """Pone al usuario en modo *informe_sla* y solicita los dos archivos Excel."""
    mensaje = obtener_mensaje(update)
    if not mensaje:
        logger.warning("No se recibió mensaje en iniciar_informe_sla")
        return

    user_id = update.effective_user.id
    UserState.set_mode(user_id, "informe_sla")
    context.user_data.clear()
    context.user_data["archivos"] = [None, None]  # [reclamos, servicios]

    teclado = None
    try:
        boton = InlineKeyboardButton(
            "Actualizar plantilla", callback_data="sla_cambiar_plantilla"
        )
        teclado = InlineKeyboardMarkup([[boton]])
    except Exception:
        boton = SimpleNamespace(text="Actualizar plantilla", callback_data="sla_cambiar_plantilla")
        teclado = SimpleNamespace(inline_keyboard=[[boton]])

    await responder_registrando(
        mensaje,
        user_id,
        "informe_sla",
        "Enviá el Excel de **reclamos** y luego el de **servicios** para generar el informe.",
        "informe_sla",
        reply_markup=teclado,
    )


# ────────────────────────── FLUJO DE PROCESO ─────────────────────────
async def procesar_informe_sla(update: Update, context: ContextTypes.DEFAULT_TYPE) -> None:
    """Carga 2 Excel → botón Procesar → genera Word con informe SLA."""
    mensaje = obtener_mensaje(update)
    if not mensaje:
        logger.warning("No se recibió mensaje en procesar_informe_sla")
        return

    user_id = update.effective_user.id
    archivos = context.user_data.setdefault("archivos", [None, None])
    if context.user_data.get("cambiar_plantilla"):
        if getattr(mensaje, "document", None):
            await actualizar_plantilla_sla(update, context)
        else:
            await responder_registrando(
                mensaje,
                user_id,
                getattr(mensaje, "text", ""),
                "Adjuntá el archivo .docx para actualizar la plantilla.",
                "informe_sla",
            )
        return

    # ───── Callback «Procesar informe» ─────
    if update.callback_query and update.callback_query.data == "sla_procesar":
        reclamos_xlsx, servicios_xlsx = archivos
        try:
            ruta_final = _generar_documento_sla(reclamos_xlsx, servicios_xlsx)
            with open(ruta_final, "rb") as f:
                await update.callback_query.message.reply_document(
                    f, filename=os.path.basename(ruta_final)
                )
            registrar_conversacion(
                user_id,
                "informe_sla",
                f"Documento {os.path.basename(ruta_final)} enviado",
                "informe_sla",
            )
        except Exception as e:  # pragma: no cover
            logger.error("Error generando informe SLA: %s", e)
            await update.callback_query.message.reply_text(
                "💥 Algo falló generando el informe de SLA."
            )
        finally:
            for p in archivos:
                try:
                    os.remove(p)
                except OSError:
                    pass
            context.user_data.clear()
            UserState.set_mode(user_id, "")
        return

    # ───── Recepción de archivos Excel ─────
    docs: list = []
    if getattr(mensaje, "document", None):
        docs.append(mensaje.document)
    docs.extend(getattr(mensaje, "documents", []))

    if docs:
        for doc in docs:
            archivo = await doc.get_file()
            with tempfile.NamedTemporaryFile(delete=False, suffix=".xlsx") as tmp:
                await archivo.download_to_drive(tmp.name)
                nombre = doc.file_name.lower()
                if "recl" in nombre and archivos[0] is None:
                    archivos[0] = tmp.name
                elif "serv" in nombre and archivos[1] is None:
                    archivos[1] = tmp.name
                elif archivos[0] is None:
                    archivos[0] = tmp.name
                else:
                    archivos[1] = tmp.name

        if None in archivos:
            falta = "reclamos" if archivos[0] is None else "servicios"
            await responder_registrando(
                mensaje,
                user_id,
                docs[-1].file_name,
                f"Archivo guardado. Falta el Excel de {falta}.",
                "informe_sla",
            )
            return

        # Ambos archivos listos: mostrar botón Procesar
        try:
<<<<<<< HEAD
            boton = InlineKeyboardButton(
                "Procesar informe 🚀", callback_data="sla_procesar"
            )
            keyboard = InlineKeyboardMarkup([[boton]])
        except Exception:
            boton = SimpleNamespace(text="Procesar informe 🚀", callback_data="sla_procesar")
            keyboard = SimpleNamespace(inline_keyboard=[[boton]])
=======
            boton = InlineKeyboardButton("Procesar informe 🚀", callback_data="sla_procesar")
            keyboard = InlineKeyboardMarkup([[boton]])
        except TypeError:
            # Fallback para stubs sin clases reales
            boton = type("StubButton", (), {"text": "Procesar informe 🚀", "callback_data": "sla_procesar"})()
            keyboard = type("StubMarkup", (), {"inline_keyboard": [[boton]]})()

>>>>>>> 5a448fbd
        await responder_registrando(
            mensaje,
            user_id,
            docs[-1].file_name,
            "Archivos cargados. Presioná *Procesar informe*.",
            "informe_sla",
            reply_markup=keyboard,
        )
        return

    # Sin adjuntos ni callback
    await responder_registrando(
        mensaje,
        user_id,
        getattr(mensaje, "text", ""),
        "Adjuntá los archivos de reclamos y servicios para comenzar.",
        "informe_sla",
    )


async def actualizar_plantilla_sla(
    update: Update, context: ContextTypes.DEFAULT_TYPE
) -> None:
    """Guarda la plantilla enviada reemplazando la configuración actual."""
    mensaje = obtener_mensaje(update)
    if not mensaje or not getattr(mensaje, "document", None):
        logger.warning("No se recibió documento en actualizar_plantilla_sla")
        return

    user_id = update.effective_user.id
    archivo = mensaje.document
    if not archivo.file_name.lower().endswith(".docx"):
        await responder_registrando(
            mensaje,
            user_id,
            archivo.file_name,
            "El archivo debe tener extensión .docx.",
            "informe_sla",
        )
        return

    try:
        f = await archivo.get_file()
        os.makedirs(os.path.dirname(config.SLA_PLANTILLA_PATH), exist_ok=True)
        await f.download_to_drive(config.SLA_PLANTILLA_PATH)
        texto = "Plantilla de SLA actualizada."
    except Exception as e:  # pragma: no cover
        logger.error("Error guardando plantilla SLA: %s", e)
        texto = "No se pudo guardar la plantilla."

    context.user_data.pop("cambiar_plantilla", None)
    await responder_registrando(
        mensaje,
        user_id,
        archivo.file_name,
        texto,
        "informe_sla",
    )


# ─────────────────────── FUNCIÓN GENERADORA DE WORD ───────────────────
def _generar_documento_sla(
    reclamos_xlsx: str,
    servicios_xlsx: str,
    eventos: Optional[str] = "",
    conclusion: Optional[str] = "",
    propuesta: Optional[str] = "",
) -> str:
    """Combina datos y genera el documento SLA usando la plantilla personalizada."""
    reclamos_df = pd.read_excel(reclamos_xlsx)
    servicios_df = pd.read_excel(servicios_xlsx)

    # Normaliza nombres de columna
    if "Servicio" not in reclamos_df.columns:
        reclamos_df.rename(columns={reclamos_df.columns[0]: "Servicio"}, inplace=True)
    if "Servicio" not in servicios_df.columns:
        servicios_df.rename(columns={servicios_df.columns[0]: "Servicio"}, inplace=True)

    # Título Mes/Año
    try:
        fecha = pd.to_datetime(reclamos_df.iloc[0].get("Fecha"))
        if pd.isna(fecha):
            raise ValueError
    except Exception:
        fecha = pd.Timestamp.today()

    # Intentar locale español (en sistemas que lo soporten)
    for loc in ("es_ES.UTF-8", "es_ES", "es_AR.UTF-8", "es_AR"):
        try:
            locale.setlocale(locale.LC_TIME, loc)
            break
        except locale.Error:
            continue

    mes = fecha.strftime("%B").upper()
    anio = fecha.strftime("%Y")

    # Conteo de reclamos por servicio
    resumen = reclamos_df.groupby("Servicio").size().reset_index(name="Reclamos")
    df = servicios_df.merge(resumen, on="Servicio", how="left")
    df["Reclamos"] = df["Reclamos"].fillna(0).astype(int)

    # Documento base
    if not (RUTA_PLANTILLA and os.path.exists(RUTA_PLANTILLA)):
        logger.error("Plantilla de SLA no encontrada: %s", RUTA_PLANTILLA)
        raise ValueError("Plantilla de SLA no encontrada")
    doc = Document(RUTA_PLANTILLA)

    try:
        doc.add_heading(f"Informe SLA {mes} {anio}", level=0)
    except KeyError:
        # Plantillas sin estilo 'Title'
        doc.add_heading(f"Informe SLA {mes} {anio}", level=1)

    # Tabla de resumen
    tabla = doc.add_table(rows=1, cols=2, style="Table Grid")
    hdr = tabla.rows[0].cells
    hdr[0].text = "Servicio"
    hdr[1].text = "Reclamos"

    for _, fila in df.iterrows():
        row = tabla.add_row().cells
        row[0].text = str(fila["Servicio"])
        row[1].text = str(fila["Reclamos"])

    # Insertar textos personalizados
    etiquetas = {
        "Eventos sucedidos de mayor impacto en SLA:": eventos,
        "Conclusión:": conclusion,
        "Propuesta de mejora:": propuesta,
    }
    encontrados = set()
    for p in doc.paragraphs:
        texto = p.text.strip()
        for etiqueta, contenido in etiquetas.items():
            if texto.startswith(etiqueta):
                p.text = f"{etiqueta} {contenido}"
                encontrados.add(etiqueta)
                break
    for etiqueta, contenido in etiquetas.items():
        if etiqueta not in encontrados and contenido:
            doc.add_paragraph(f"{etiqueta} {contenido}")

    # Guardado temporal
    nombre_archivo = "InformeSLA.docx"
    ruta_salida = os.path.join(tempfile.gettempdir(), nombre_archivo)
    doc.save(ruta_salida)
    return ruta_salida<|MERGE_RESOLUTION|>--- conflicted
+++ resolved
@@ -11,8 +11,8 @@
 import pandas as pd
 from docx import Document
 from telegram import Update, InlineKeyboardButton, InlineKeyboardMarkup
-from types import SimpleNamespace
 from telegram.ext import ContextTypes
+from types import SimpleNamespace        # fallback para stubs de test
 
 from sandybot.config import config
 from ..utils import obtener_mensaje
@@ -27,7 +27,7 @@
 
 # ────────────────────────── FLUJO DE INICIO ──────────────────────────
 async def iniciar_informe_sla(update: Update, context: ContextTypes.DEFAULT_TYPE) -> None:
-    """Pone al usuario en modo *informe_sla* y solicita los dos archivos Excel."""
+    """Pone al usuario en modo *informe_sla* y pide los dos archivos Excel."""
     mensaje = obtener_mensaje(update)
     if not mensaje:
         logger.warning("No se recibió mensaje en iniciar_informe_sla")
@@ -36,15 +36,13 @@
     user_id = update.effective_user.id
     UserState.set_mode(user_id, "informe_sla")
     context.user_data.clear()
-    context.user_data["archivos"] = [None, None]  # [reclamos, servicios]
-
-    teclado = None
-    try:
-        boton = InlineKeyboardButton(
-            "Actualizar plantilla", callback_data="sla_cambiar_plantilla"
-        )
+    context.user_data["archivos"] = [None, None]                  # [reclamos, servicios]
+
+    # Botón para permitir cambiar la plantilla
+    try:
+        boton = InlineKeyboardButton("Actualizar plantilla", callback_data="sla_cambiar_plantilla")
         teclado = InlineKeyboardMarkup([[boton]])
-    except Exception:
+    except Exception:                                             # fallback para stubs
         boton = SimpleNamespace(text="Actualizar plantilla", callback_data="sla_cambiar_plantilla")
         teclado = SimpleNamespace(inline_keyboard=[[boton]])
 
@@ -60,7 +58,7 @@
 
 # ────────────────────────── FLUJO DE PROCESO ─────────────────────────
 async def procesar_informe_sla(update: Update, context: ContextTypes.DEFAULT_TYPE) -> None:
-    """Carga 2 Excel → botón Procesar → genera Word con informe SLA."""
+    """Recibe dos Excel → botón “Procesar informe” → genera Word con el SLA."""
     mensaje = obtener_mensaje(update)
     if not mensaje:
         logger.warning("No se recibió mensaje en procesar_informe_sla")
@@ -68,6 +66,13 @@
 
     user_id = update.effective_user.id
     archivos = context.user_data.setdefault("archivos", [None, None])
+
+    # ─── Callback para cambiar plantilla ─────────────────────────────
+    if update.callback_query and update.callback_query.data == "sla_cambiar_plantilla":
+        context.user_data["cambiar_plantilla"] = True
+        await update.callback_query.message.reply_text("Adjuntá la nueva plantilla .docx.")
+        return
+
     if context.user_data.get("cambiar_plantilla"):
         if getattr(mensaje, "document", None):
             await actualizar_plantilla_sla(update, context)
@@ -81,26 +86,19 @@
             )
         return
 
-    # ───── Callback «Procesar informe» ─────
+    # ─── Callback «Procesar informe» ─────────────────────────────────
     if update.callback_query and update.callback_query.data == "sla_procesar":
         reclamos_xlsx, servicios_xlsx = archivos
         try:
             ruta_final = _generar_documento_sla(reclamos_xlsx, servicios_xlsx)
             with open(ruta_final, "rb") as f:
-                await update.callback_query.message.reply_document(
-                    f, filename=os.path.basename(ruta_final)
-                )
+                await update.callback_query.message.reply_document(f, filename=os.path.basename(ruta_final))
             registrar_conversacion(
-                user_id,
-                "informe_sla",
-                f"Documento {os.path.basename(ruta_final)} enviado",
-                "informe_sla",
+                user_id, "informe_sla", f"Documento {os.path.basename(ruta_final)} enviado", "informe_sla"
             )
-        except Exception as e:  # pragma: no cover
+        except Exception as e:   # pragma: no cover
             logger.error("Error generando informe SLA: %s", e)
-            await update.callback_query.message.reply_text(
-                "💥 Algo falló generando el informe de SLA."
-            )
+            await update.callback_query.message.reply_text("💥 Algo falló generando el informe de SLA.")
         finally:
             for p in archivos:
                 try:
@@ -135,33 +133,20 @@
         if None in archivos:
             falta = "reclamos" if archivos[0] is None else "servicios"
             await responder_registrando(
-                mensaje,
-                user_id,
-                docs[-1].file_name,
+                mensaje, user_id, docs[-1].file_name,
                 f"Archivo guardado. Falta el Excel de {falta}.",
                 "informe_sla",
             )
             return
 
-        # Ambos archivos listos: mostrar botón Procesar
+        # Ambos Excel listos → botón Procesar
         try:
-<<<<<<< HEAD
-            boton = InlineKeyboardButton(
-                "Procesar informe 🚀", callback_data="sla_procesar"
-            )
+            boton = InlineKeyboardButton("Procesar informe 🚀", callback_data="sla_procesar")
             keyboard = InlineKeyboardMarkup([[boton]])
-        except Exception:
+        except Exception:                                          # fallback stubs
             boton = SimpleNamespace(text="Procesar informe 🚀", callback_data="sla_procesar")
             keyboard = SimpleNamespace(inline_keyboard=[[boton]])
-=======
-            boton = InlineKeyboardButton("Procesar informe 🚀", callback_data="sla_procesar")
-            keyboard = InlineKeyboardMarkup([[boton]])
-        except TypeError:
-            # Fallback para stubs sin clases reales
-            boton = type("StubButton", (), {"text": "Procesar informe 🚀", "callback_data": "sla_procesar"})()
-            keyboard = type("StubMarkup", (), {"inline_keyboard": [[boton]]})()
-
->>>>>>> 5a448fbd
+
         await responder_registrando(
             mensaje,
             user_id,
@@ -172,7 +157,7 @@
         )
         return
 
-    # Sin adjuntos ni callback
+    # Mensaje sin adjuntos ni callbacks
     await responder_registrando(
         mensaje,
         user_id,
@@ -182,44 +167,30 @@
     )
 
 
-async def actualizar_plantilla_sla(
-    update: Update, context: ContextTypes.DEFAULT_TYPE
-) -> None:
+# ─────────────────────── ACTUALIZAR PLANTILLA ────────────────────────
+async def actualizar_plantilla_sla(update: Update, context: ContextTypes.DEFAULT_TYPE) -> None:
     """Guarda la plantilla enviada reemplazando la configuración actual."""
     mensaje = obtener_mensaje(update)
     if not mensaje or not getattr(mensaje, "document", None):
-        logger.warning("No se recibió documento en actualizar_plantilla_sla")
         return
 
     user_id = update.effective_user.id
     archivo = mensaje.document
     if not archivo.file_name.lower().endswith(".docx"):
-        await responder_registrando(
-            mensaje,
-            user_id,
-            archivo.file_name,
-            "El archivo debe tener extensión .docx.",
-            "informe_sla",
-        )
+        await responder_registrando(mensaje, user_id, archivo.file_name, "El archivo debe ser .docx.", "informe_sla")
         return
 
     try:
         f = await archivo.get_file()
-        os.makedirs(os.path.dirname(config.SLA_PLANTILLA_PATH), exist_ok=True)
-        await f.download_to_drive(config.SLA_PLANTILLA_PATH)
+        os.makedirs(os.path.dirname(RUTA_PLANTILLA), exist_ok=True)
+        await f.download_to_drive(RUTA_PLANTILLA)
         texto = "Plantilla de SLA actualizada."
+        context.user_data.pop("cambiar_plantilla", None)
     except Exception as e:  # pragma: no cover
         logger.error("Error guardando plantilla SLA: %s", e)
         texto = "No se pudo guardar la plantilla."
 
-    context.user_data.pop("cambiar_plantilla", None)
-    await responder_registrando(
-        mensaje,
-        user_id,
-        archivo.file_name,
-        texto,
-        "informe_sla",
-    )
+    await responder_registrando(mensaje, user_id, archivo.file_name, texto, "informe_sla")
 
 
 # ─────────────────────── FUNCIÓN GENERADORA DE WORD ───────────────────
@@ -240,7 +211,7 @@
     if "Servicio" not in servicios_df.columns:
         servicios_df.rename(columns={servicios_df.columns[0]: "Servicio"}, inplace=True)
 
-    # Título Mes/Año
+    # Fecha para título
     try:
         fecha = pd.to_datetime(reclamos_df.iloc[0].get("Fecha"))
         if pd.isna(fecha):
@@ -248,7 +219,7 @@
     except Exception:
         fecha = pd.Timestamp.today()
 
-    # Intentar locale español (en sistemas que lo soporten)
+    # Intentar locale español
     for loc in ("es_ES.UTF-8", "es_ES", "es_AR.UTF-8", "es_AR"):
         try:
             locale.setlocale(locale.LC_TIME, loc)
@@ -273,7 +244,6 @@
     try:
         doc.add_heading(f"Informe SLA {mes} {anio}", level=0)
     except KeyError:
-        # Plantillas sin estilo 'Title'
         doc.add_heading(f"Informe SLA {mes} {anio}", level=1)
 
     # Tabla de resumen
