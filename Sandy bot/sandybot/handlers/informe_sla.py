--- conflicted
+++ resolved
@@ -314,32 +314,9 @@
     doc = Document(RUTA_PLANTILLA)
     cuerpo = doc._body._element
 
-<<<<<<< HEAD
-    # El título en la plantilla está en un cuadro de texto.
-    # Si hubiera algún párrafo con ese mismo contenido se elimina
-    # para evitar duplicados como "1. Informe SLA ...".
     for p in list(doc.paragraphs):
         if "Informe SLA" in p.text:
             cuerpo.remove(p._p)
-
-=======
-for p in list(doc.paragraphs):
-    if "Informe SLA" in p.text:
-        p.clear()
-
-    nuevo_titulo = f"Informe SLA {mes} {anio}"
-    if titulo_encontrado:
-        titulo_encontrado.text = nuevo_titulo
-    else:
-        try:
-            titulo = doc.add_heading(nuevo_titulo, level=0)
-        except KeyError:  # pragma: no cover - compatibilidad con estilos
-            titulo = doc.add_heading(nuevo_titulo, level=1)
-        cuerpo.remove(titulo._p)
-        cuerpo.insert(0, titulo._p)
-
-
->>>>>>> 093c8867
     # ── Tabla principal (se asume que la plantilla contiene ≥1 tabla) ──
     if not doc.tables:
         raise ValueError("La plantilla debe incluir una tabla para el SLA")
