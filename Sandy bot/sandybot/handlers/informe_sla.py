"""Handler para generar informes de SLA."""

from __future__ import annotations

import logging
import os
import tempfile
import locale
from typing import Optional

import pandas as pd
from docx import Document
from telegram import Update, InlineKeyboardButton, InlineKeyboardMarkup
from telegram.ext import ContextTypes
from types import SimpleNamespace        # fallback para stubs de test

# Dependencia opcional para exportar PDF en Windows
try:  # pragma: no cover - sólo disponible en Windows
    import win32com.client as win32
except Exception:  # pragma: no cover - si falta la librería
    win32 = None

from sandybot.config import config
from ..utils import obtener_mensaje
from .estado import UserState
from ..registrador import responder_registrando, registrar_conversacion

# Plantilla de Word definida en la configuración
RUTA_PLANTILLA = config.SLA_PLANTILLA_PATH

logger = logging.getLogger(__name__)


# ────────────────────────── FLUJO DE INICIO ──────────────────────────
async def iniciar_informe_sla(update: Update, context: ContextTypes.DEFAULT_TYPE) -> None:
    """Pone al usuario en modo *informe_sla* y pide los dos archivos Excel."""
    mensaje = obtener_mensaje(update)
    if not mensaje:
        logger.warning("No se recibió mensaje en iniciar_informe_sla")
        return

    user_id = update.effective_user.id
    UserState.set_mode(user_id, "informe_sla")
    context.user_data.clear()
    context.user_data["archivos"] = [None, None]                  # [reclamos, servicios]

    # Botón para permitir cambiar la plantilla
    try:
        boton = InlineKeyboardButton("Actualizar plantilla", callback_data="sla_cambiar_plantilla")
        teclado = InlineKeyboardMarkup([[boton]])
    except Exception:                                             # fallback para stubs
        boton = SimpleNamespace(text="Actualizar plantilla", callback_data="sla_cambiar_plantilla")
        teclado = SimpleNamespace(inline_keyboard=[[boton]])

    await responder_registrando(
        mensaje,
        user_id,
        "informe_sla",
        "Enviá el Excel de **reclamos** y luego el de **servicios** para generar el informe.",
        "informe_sla",
        reply_markup=teclado,
    )


# ────────────────────────── FLUJO DE PROCESO ─────────────────────────
async def procesar_informe_sla(update: Update, context: ContextTypes.DEFAULT_TYPE) -> None:
    """Recibe dos Excel → botón “Procesar informe” → genera Word con el SLA."""
    mensaje = obtener_mensaje(update)
    if not mensaje:
        logger.warning("No se recibió mensaje en procesar_informe_sla")
        return

    user_id = update.effective_user.id
    archivos = context.user_data.setdefault("archivos", [None, None])

    # ─── Callback para cambiar plantilla ─────────────────────────────
    if update.callback_query and update.callback_query.data == "sla_cambiar_plantilla":
        context.user_data["cambiar_plantilla"] = True
        await update.callback_query.message.reply_text("Adjuntá la nueva plantilla .docx.")
        return

    if context.user_data.get("cambiar_plantilla"):
        if getattr(mensaje, "document", None):
            await actualizar_plantilla_sla(update, context)
        else:
            await responder_registrando(
                mensaje,
                user_id,
                getattr(mensaje, "text", ""),
                "Adjuntá el archivo .docx para actualizar la plantilla.",
                "informe_sla",
            )
        return

    # ─── Callback «Procesar informe» ─────────────────────────────────
    if update.callback_query and update.callback_query.data == "sla_procesar":
        reclamos_xlsx, servicios_xlsx = archivos
        try:
            ruta_final = _generar_documento_sla(reclamos_xlsx, servicios_xlsx)
            with open(ruta_final, "rb") as f:
                await update.callback_query.message.reply_document(
                    f, filename=os.path.basename(ruta_final)
                )
            os.remove(ruta_final)
            registrar_conversacion(
                user_id,
                "informe_sla",
                f"Documento {os.path.basename(ruta_final)} enviado",
                "informe_sla",
            )
        except Exception as e:   # pragma: no cover
            logger.error("Error generando informe SLA: %s", e)
            await update.callback_query.message.reply_text("💥 Algo falló generando el informe de SLA.")
        finally:
            for p in archivos:
                try:
                    os.remove(p)
                except OSError:
                    pass
            context.user_data.clear()
            UserState.set_mode(user_id, "")
        return

    # ───── Recepción de archivos Excel ─────
    docs: list = []
    if getattr(mensaje, "document", None):
        docs.append(mensaje.document)
    docs.extend(getattr(mensaje, "documents", []))

    if docs:
        for doc in docs:
            archivo = await doc.get_file()
            with tempfile.NamedTemporaryFile(delete=False, suffix=".xlsx") as tmp:
                await archivo.download_to_drive(tmp.name)
                nombre = doc.file_name.lower()
                if "recl" in nombre and archivos[0] is None:
                    archivos[0] = tmp.name
                elif "serv" in nombre and archivos[1] is None:
                    archivos[1] = tmp.name
                elif archivos[0] is None:
                    archivos[0] = tmp.name
                else:
                    archivos[1] = tmp.name

        if None in archivos:
            falta = "reclamos" if archivos[0] is None else "servicios"
            await responder_registrando(
                mensaje, user_id, docs[-1].file_name,
                f"Archivo guardado. Falta el Excel de {falta}.",
                "informe_sla",
            )
            return

        # Ambos Excel listos → botón Procesar
        try:
            boton = InlineKeyboardButton("Procesar informe 🚀", callback_data="sla_procesar")
            keyboard = InlineKeyboardMarkup([[boton]])
        except Exception:                                          # fallback stubs
            boton = SimpleNamespace(text="Procesar informe 🚀", callback_data="sla_procesar")
            keyboard = SimpleNamespace(inline_keyboard=[[boton]])

        await responder_registrando(
            mensaje,
            user_id,
            docs[-1].file_name,
            "Archivos cargados. Presioná *Procesar informe*.",
            "informe_sla",
            reply_markup=keyboard,
        )
        return

    # Mensaje sin adjuntos ni callbacks
    await responder_registrando(
        mensaje,
        user_id,
        getattr(mensaje, "text", ""),
        "Adjuntá los archivos de reclamos y servicios para comenzar.",
        "informe_sla",
    )


# ─────────────────────── ACTUALIZAR PLANTILLA ────────────────────────
async def actualizar_plantilla_sla(update: Update, context: ContextTypes.DEFAULT_TYPE) -> None:
    """Guarda la plantilla enviada reemplazando la configuración actual."""
    mensaje = obtener_mensaje(update)
    if not mensaje or not getattr(mensaje, "document", None):
        return

    user_id = update.effective_user.id
    archivo = mensaje.document
    if not archivo.file_name.lower().endswith(".docx"):
        await responder_registrando(mensaje, user_id, archivo.file_name, "El archivo debe ser .docx.", "informe_sla")
        return

    try:
        f = await archivo.get_file()
        os.makedirs(os.path.dirname(RUTA_PLANTILLA), exist_ok=True)
        await f.download_to_drive(RUTA_PLANTILLA)
        texto = "Plantilla de SLA actualizada."
        context.user_data.pop("cambiar_plantilla", None)
    except Exception as e:  # pragma: no cover
        logger.error("Error guardando plantilla SLA: %s", e)
        texto = "No se pudo guardar la plantilla."

    await responder_registrando(mensaje, user_id, archivo.file_name, texto, "informe_sla")


# ─────────────────────── FUNCIÓN GENERADORA DE WORD ───────────────────
def _generar_documento_sla(
    reclamos_xlsx: str,
    servicios_xlsx: str,
    exportar_pdf: bool = False,
    eventos: Optional[str] = "",
    conclusion: Optional[str] = "",
    propuesta: Optional[str] = "",
    *,
    exportar_pdf: bool = False,
) -> str:
    """Combina datos y genera el documento SLA usando la plantilla personalizada."""
    reclamos_df = pd.read_excel(reclamos_xlsx)
    servicios_df = pd.read_excel(servicios_xlsx)

    columnas_extra = [
        "SLA Entregado",
        "Dirección",
        "Horas Netas Reclamo",
    ]
    columnas_presentes = []
    for col in columnas_extra:
        if col in servicios_df.columns:
            columnas_presentes.append(col)
        else:
            logger.warning("Columna faltante en servicios.xlsx: %s", col)

    # Normaliza nombres de columna
    if "Servicio" not in reclamos_df.columns:
        reclamos_df.rename(columns={reclamos_df.columns[0]: "Servicio"}, inplace=True)
    if "Servicio" not in servicios_df.columns:
        servicios_df.rename(columns={servicios_df.columns[0]: "Servicio"}, inplace=True)

    # Fecha para título
    try:
        fecha = pd.to_datetime(reclamos_df.iloc[0].get("Fecha"))
        if pd.isna(fecha):
            raise ValueError
    except Exception:
        fecha = pd.Timestamp.today()

    # Intentar locale español
    for loc in ("es_ES.UTF-8", "es_ES", "es_AR.UTF-8", "es_AR"):
        try:
            locale.setlocale(locale.LC_TIME, loc)
            break
        except locale.Error:
            continue

    mes = fecha.strftime("%B").upper()
    anio = fecha.strftime("%Y")

    # Conteo de reclamos por servicio
    resumen = reclamos_df.groupby("Servicio").size().reset_index(name="Reclamos")
    df = servicios_df.merge(resumen, on="Servicio", how="left")
    df["Reclamos"] = df["Reclamos"].fillna(0).astype(int)

    # Documento base
    if not (RUTA_PLANTILLA and os.path.exists(RUTA_PLANTILLA)):
        logger.error("Plantilla de SLA no encontrada: %s", RUTA_PLANTILLA)
        raise ValueError("Plantilla de SLA no encontrada")
    doc = Document(RUTA_PLANTILLA)

    try:
        doc.add_heading(f"Informe SLA {mes} {anio}", level=0)
    except KeyError:
        doc.add_heading(f"Informe SLA {mes} {anio}", level=1)

    # Tabla de resumen
    encabezados = ["Servicio", *columnas_presentes, "Reclamos"]
    tabla = doc.add_table(rows=1, cols=len(encabezados), style="Table Grid")
    hdr = tabla.rows[0].cells
    for i, col in enumerate(encabezados):
        hdr[i].text = col

    for _, fila in df.iterrows():
        celdas = tabla.add_row().cells
        for i, col in enumerate(encabezados):
            celdas[i].text = str(fila.get(col, ""))

    # Insertar textos personalizados
    etiquetas = {
        "Eventos sucedidos de mayor impacto en SLA:": eventos,
        "Conclusión:": conclusion,
        "Propuesta de mejora:": propuesta,
    }
    encontrados = set()
    for p in doc.paragraphs:
        texto = p.text.strip()
        for etiqueta, contenido in etiquetas.items():
            if texto.startswith(etiqueta):
                p.text = f"{etiqueta} {contenido}"
                encontrados.add(etiqueta)
                break
    for etiqueta, contenido in etiquetas.items():
        if etiqueta not in encontrados and contenido:
            doc.add_paragraph(f"{etiqueta} {contenido}")

    # Guardado temporal
    with tempfile.NamedTemporaryFile(delete=False, suffix=".docx") as tmp:
        ruta_salida = tmp.name
    doc.save(ruta_salida)

<<<<<<< HEAD
    if exportar_pdf:
        ruta_pdf = ruta_salida.replace(".docx", ".pdf")
        try:
            from docx2pdf import convert  # type: ignore

            convert(ruta_salida, ruta_pdf)
            ruta_salida = ruta_pdf
        except Exception:  # pragma: no cover - conversión opcional
            logger.warning("No fue posible convertir a PDF")
=======
    # Conversión opcional a PDF solo en Windows
    if exportar_pdf and os.name == "nt" and win32 is not None:
        try:
            pdf_path = os.path.splitext(ruta_salida)[0] + ".pdf"
            word_app = win32.Dispatch("Word.Application")
            word_doc = word_app.Documents.Open(ruta_salida)
            word_doc.SaveAs(pdf_path, FileFormat=17)
            word_doc.Close()
            word_app.Quit()
            ruta_salida = pdf_path
        except Exception as e:  # pragma: no cover - depende de Windows
            logger.error("Error exportando a PDF: %s", e)
>>>>>>> 94ec6591

    return ruta_salida<|MERGE_RESOLUTION|>--- conflicted
+++ resolved
@@ -12,12 +12,12 @@
 from docx import Document
 from telegram import Update, InlineKeyboardButton, InlineKeyboardMarkup
 from telegram.ext import ContextTypes
-from types import SimpleNamespace        # fallback para stubs de test
+from types import SimpleNamespace  # Fallback para stubs de test
 
 # Dependencia opcional para exportar PDF en Windows
-try:  # pragma: no cover - sólo disponible en Windows
-    import win32com.client as win32
-except Exception:  # pragma: no cover - si falta la librería
+try:  # pragma: no cover
+    import win32com.client as win32  # type: ignore
+except Exception:  # pragma: no cover
     win32 = None
 
 from sandybot.config import config
@@ -42,13 +42,13 @@
     user_id = update.effective_user.id
     UserState.set_mode(user_id, "informe_sla")
     context.user_data.clear()
-    context.user_data["archivos"] = [None, None]                  # [reclamos, servicios]
+    context.user_data["archivos"] = [None, None]  # posiciones: [reclamos, servicios]
 
     # Botón para permitir cambiar la plantilla
     try:
         boton = InlineKeyboardButton("Actualizar plantilla", callback_data="sla_cambiar_plantilla")
         teclado = InlineKeyboardMarkup([[boton]])
-    except Exception:                                             # fallback para stubs
+    except Exception:  # Para stubs sin clases reales
         boton = SimpleNamespace(text="Actualizar plantilla", callback_data="sla_cambiar_plantilla")
         teclado = SimpleNamespace(inline_keyboard=[[boton]])
 
@@ -64,7 +64,7 @@
 
 # ────────────────────────── FLUJO DE PROCESO ─────────────────────────
 async def procesar_informe_sla(update: Update, context: ContextTypes.DEFAULT_TYPE) -> None:
-    """Recibe dos Excel → botón “Procesar informe” → genera Word con el SLA."""
+    """Recibe dos Excel → botón “Procesar informe” → genera Word (y opcional PDF)."""
     mensaje = obtener_mensaje(update)
     if not mensaje:
         logger.warning("No se recibió mensaje en procesar_informe_sla")
@@ -79,9 +79,10 @@
         await update.callback_query.message.reply_text("Adjuntá la nueva plantilla .docx.")
         return
 
+    # Guardar nueva plantilla
     if context.user_data.get("cambiar_plantilla"):
         if getattr(mensaje, "document", None):
-            await actualizar_plantilla_sla(update, context)
+            await _actualizar_plantilla_sla(update, context)
         else:
             await responder_registrando(
                 mensaje,
@@ -92,23 +93,18 @@
             )
         return
 
-    # ─── Callback «Procesar informe» ─────────────────────────────────
+    # ─── Callback «Procesar informe» ────────────────────────────────
     if update.callback_query and update.callback_query.data == "sla_procesar":
         reclamos_xlsx, servicios_xlsx = archivos
         try:
             ruta_final = _generar_documento_sla(reclamos_xlsx, servicios_xlsx)
             with open(ruta_final, "rb") as f:
-                await update.callback_query.message.reply_document(
-                    f, filename=os.path.basename(ruta_final)
-                )
+                await update.callback_query.message.reply_document(f, filename=os.path.basename(ruta_final))
             os.remove(ruta_final)
             registrar_conversacion(
-                user_id,
-                "informe_sla",
-                f"Documento {os.path.basename(ruta_final)} enviado",
-                "informe_sla",
+                user_id, "informe_sla", f"Documento {os.path.basename(ruta_final)} enviado", "informe_sla"
             )
-        except Exception as e:   # pragma: no cover
+        except Exception as e:  # pragma: no cover
             logger.error("Error generando informe SLA: %s", e)
             await update.callback_query.message.reply_text("💥 Algo falló generando el informe de SLA.")
         finally:
@@ -121,12 +117,8 @@
             UserState.set_mode(user_id, "")
         return
 
-    # ───── Recepción de archivos Excel ─────
-    docs: list = []
-    if getattr(mensaje, "document", None):
-        docs.append(mensaje.document)
-    docs.extend(getattr(mensaje, "documents", []))
-
+    # ─── Recepción de archivos Excel ────────────────────────────────
+    docs = [d for d in (getattr(mensaje, "document", None), *getattr(mensaje, "documents", [])) if d]
     if docs:
         for doc in docs:
             archivo = await doc.get_file()
@@ -146,48 +138,39 @@
             falta = "reclamos" if archivos[0] is None else "servicios"
             await responder_registrando(
                 mensaje, user_id, docs[-1].file_name,
-                f"Archivo guardado. Falta el Excel de {falta}.",
-                "informe_sla",
+                f"Archivo guardado. Falta el Excel de {falta}.", "informe_sla",
             )
             return
 
-        # Ambos Excel listos → botón Procesar
+        # Ambos archivos listos → botón Procesar
         try:
             boton = InlineKeyboardButton("Procesar informe 🚀", callback_data="sla_procesar")
             keyboard = InlineKeyboardMarkup([[boton]])
-        except Exception:                                          # fallback stubs
+        except Exception:  # fallback para stubs
             boton = SimpleNamespace(text="Procesar informe 🚀", callback_data="sla_procesar")
             keyboard = SimpleNamespace(inline_keyboard=[[boton]])
 
         await responder_registrando(
-            mensaje,
-            user_id,
-            docs[-1].file_name,
-            "Archivos cargados. Presioná *Procesar informe*.",
-            "informe_sla",
+            mensaje, user_id, docs[-1].file_name,
+            "Archivos cargados. Presioná *Procesar informe*.", "informe_sla",
             reply_markup=keyboard,
         )
         return
 
-    # Mensaje sin adjuntos ni callbacks
+    # Ningún adjunto ni callback reconocido
     await responder_registrando(
-        mensaje,
-        user_id,
-        getattr(mensaje, "text", ""),
-        "Adjuntá los archivos de reclamos y servicios para comenzar.",
-        "informe_sla",
+        mensaje, user_id, getattr(mensaje, "text", ""),
+        "Adjuntá los archivos de reclamos y servicios para comenzar.", "informe_sla",
     )
 
 
-# ─────────────────────── ACTUALIZAR PLANTILLA ────────────────────────
-async def actualizar_plantilla_sla(update: Update, context: ContextTypes.DEFAULT_TYPE) -> None:
+# ──────────────────── ACTUALIZAR PLANTILLA SLA ───────────────────────
+async def _actualizar_plantilla_sla(update: Update, context: ContextTypes.DEFAULT_TYPE) -> None:
     """Guarda la plantilla enviada reemplazando la configuración actual."""
     mensaje = obtener_mensaje(update)
-    if not mensaje or not getattr(mensaje, "document", None):
-        return
-
     user_id = update.effective_user.id
     archivo = mensaje.document
+
     if not archivo.file_name.lower().endswith(".docx"):
         await responder_registrando(mensaje, user_id, archivo.file_name, "El archivo debe ser .docx.", "informe_sla")
         return
@@ -205,32 +188,22 @@
     await responder_registrando(mensaje, user_id, archivo.file_name, texto, "informe_sla")
 
 
-# ─────────────────────── FUNCIÓN GENERADORA DE WORD ───────────────────
+# ─────────────────── FUNCIÓN GENERADORA DE WORD ──────────────────────
 def _generar_documento_sla(
     reclamos_xlsx: str,
     servicios_xlsx: str,
-    exportar_pdf: bool = False,
     eventos: Optional[str] = "",
     conclusion: Optional[str] = "",
     propuesta: Optional[str] = "",
     *,
     exportar_pdf: bool = False,
 ) -> str:
-    """Combina datos y genera el documento SLA usando la plantilla personalizada."""
+    """Combina datos y genera el documento SLA; opcionalmente exporta a PDF."""
     reclamos_df = pd.read_excel(reclamos_xlsx)
     servicios_df = pd.read_excel(servicios_xlsx)
 
-    columnas_extra = [
-        "SLA Entregado",
-        "Dirección",
-        "Horas Netas Reclamo",
-    ]
-    columnas_presentes = []
-    for col in columnas_extra:
-        if col in servicios_df.columns:
-            columnas_presentes.append(col)
-        else:
-            logger.warning("Columna faltante en servicios.xlsx: %s", col)
+    # Columnas opcionales a incluir si existen
+    columnas_extra = [col for col in ("SLA Entregado", "Dirección", "Horas Netas Reclamo") if col in servicios_df]
 
     # Normaliza nombres de columna
     if "Servicio" not in reclamos_df.columns:
@@ -270,19 +243,18 @@
 
     try:
         doc.add_heading(f"Informe SLA {mes} {anio}", level=0)
-    except KeyError:
+    except KeyError:  # Plantillas sin estilo 'Title'
         doc.add_heading(f"Informe SLA {mes} {anio}", level=1)
 
     # Tabla de resumen
-    encabezados = ["Servicio", *columnas_presentes, "Reclamos"]
-    tabla = doc.add_table(rows=1, cols=len(encabezados), style="Table Grid")
-    hdr = tabla.rows[0].cells
-    for i, col in enumerate(encabezados):
-        hdr[i].text = col
+    headers = ["Servicio", *columnas_extra, "Reclamos"]
+    tabla = doc.add_table(rows=1, cols=len(headers), style="Table Grid")
+    for i, col in enumerate(headers):
+        tabla.rows[0].cells[i].text = col
 
     for _, fila in df.iterrows():
         celdas = tabla.add_row().cells
-        for i, col in enumerate(encabezados):
+        for i, col in enumerate(headers):
             celdas[i].text = str(fila.get(col, ""))
 
     # Insertar textos personalizados
@@ -293,9 +265,9 @@
     }
     encontrados = set()
     for p in doc.paragraphs:
-        texto = p.text.strip()
+        pref = p.text.strip()
         for etiqueta, contenido in etiquetas.items():
-            if texto.startswith(etiqueta):
+            if pref.startswith(etiqueta):
                 p.text = f"{etiqueta} {contenido}"
                 encontrados.add(etiqueta)
                 break
@@ -305,32 +277,36 @@
 
     # Guardado temporal
     with tempfile.NamedTemporaryFile(delete=False, suffix=".docx") as tmp:
-        ruta_salida = tmp.name
-    doc.save(ruta_salida)
-
-<<<<<<< HEAD
+        ruta_docx = tmp.name
+    doc.save(ruta_docx)
+
+    # Exportar a PDF (Windows + win32) o intentar con docx2pdf
     if exportar_pdf:
-        ruta_pdf = ruta_salida.replace(".docx", ".pdf")
-        try:
-            from docx2pdf import convert  # type: ignore
-
-            convert(ruta_salida, ruta_pdf)
-            ruta_salida = ruta_pdf
-        except Exception:  # pragma: no cover - conversión opcional
-            logger.warning("No fue posible convertir a PDF")
-=======
-    # Conversión opcional a PDF solo en Windows
-    if exportar_pdf and os.name == "nt" and win32 is not None:
-        try:
-            pdf_path = os.path.splitext(ruta_salida)[0] + ".pdf"
-            word_app = win32.Dispatch("Word.Application")
-            word_doc = word_app.Documents.Open(ruta_salida)
-            word_doc.SaveAs(pdf_path, FileFormat=17)
-            word_doc.Close()
-            word_app.Quit()
-            ruta_salida = pdf_path
-        except Exception as e:  # pragma: no cover - depende de Windows
-            logger.error("Error exportando a PDF: %s", e)
->>>>>>> 94ec6591
-
-    return ruta_salida+        ruta_pdf = os.path.splitext(ruta_docx)[0] + ".pdf"
+        convertido = False
+
+        if win32 and os.name == "nt":
+            try:
+                word = win32.Dispatch("Word.Application")
+                word_doc = word.Documents.Open(ruta_docx)
+                word_doc.SaveAs(ruta_pdf, FileFormat=17)
+                word_doc.Close()
+                word.Quit()
+                convertido = True
+            except Exception as e:  # pragma: no cover
+                logger.error("Error exportando PDF con win32: %s", e)
+
+        if not convertido:
+            try:
+                from docx2pdf import convert  # type: ignore
+
+                convert(ruta_docx, ruta_pdf)
+                converted = True
+            except Exception:  # pragma: no cover
+                logger.warning("No fue posible convertir a PDF con docx2pdf")
+
+        if converted:
+            os.remove(ruta_docx)
+            return ruta_pdf
+
+    return ruta_docx