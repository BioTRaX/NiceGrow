"""Handler para generar informes de SLA."""

from __future__ import annotations

import logging
import os
import tempfile
from typing import Optional

import pandas as pd
from docx import Document
from telegram import Update, InlineKeyboardButton, InlineKeyboardMarkup
from telegram.ext import ContextTypes

from sandybot.config import config
from ..utils import obtener_mensaje
from .estado import UserState
from ..registrador import responder_registrando, registrar_conversacion

# Plantilla de Word definida en la configuración
RUTA_PLANTILLA = config.SLA_PLANTILLA_PATH

logger = logging.getLogger(__name__)


# ────────────────────────── FLUJO DE INICIO ──────────────────────────
async def iniciar_informe_sla(update: Update, context: ContextTypes.DEFAULT_TYPE) -> None:
    """Pone al usuario en modo *informe_sla* y solicita los dos archivos Excel."""
    mensaje = obtener_mensaje(update)
    if not mensaje:
        logger.warning("No se recibió mensaje en iniciar_informe_sla")
        return

    user_id = update.effective_user.id
    UserState.set_mode(user_id, "informe_sla")
    context.user_data.clear()
    context.user_data["archivos"] = [None, None]  # [reclamos, servicios]

    await responder_registrando(
        mensaje,
        user_id,
        "informe_sla",
        "Enviá el Excel de **reclamos** y luego el de **servicios** para generar el informe.",
        "informe_sla",
    )


# ────────────────────────── FLUJO DE PROCESO ─────────────────────────
async def procesar_informe_sla(update: Update, context: ContextTypes.DEFAULT_TYPE) -> None:
    """Gestiona la generación del informe SLA: carga 2 Excel → botón Procesar → genera Word."""
    mensaje = obtener_mensaje(update)
    if not mensaje:
        logger.warning("No se recibió mensaje en procesar_informe_sla")
        return

    user_id = update.effective_user.id
    archivos = context.user_data.setdefault("archivos", [None, None])

    # ───── Callback «Procesar informe» ─────
    if update.callback_query and update.callback_query.data == "sla_procesar":
        reclamos_xlsx, servicios_xlsx = archivos
        try:
            ruta_final = _generar_documento_sla(reclamos_xlsx, servicios_xlsx)
            with open(ruta_final, "rb") as f:
                await update.callback_query.message.reply_document(
                    f, filename=os.path.basename(ruta_final)
                )
            registrar_conversacion(
                user_id,
                "informe_sla",
                f"Documento {os.path.basename(ruta_final)} enviado",
                "informe_sla",
            )
        except Exception as e:  # pragma: no cover
            logger.error("Error generando informe SLA: %s", e)
            await update.callback_query.message.reply_text(
                "💥 Algo falló generando el informe de SLA."
            )
        finally:
            for p in archivos:
                try:
                    os.remove(p)
                except OSError:
                    pass
            context.user_data.clear()
            UserState.set_mode(user_id, "")
        return

    # ───── Recepción de archivos Excel ─────
    docs: list = []
    if getattr(mensaje, "document", None):
        docs.append(mensaje.document)
    docs.extend(getattr(mensaje, "documents", []))

    if docs:
        for doc in docs:
            archivo = await doc.get_file()
            with tempfile.NamedTemporaryFile(delete=False, suffix=".xlsx") as tmp:
                await archivo.download_to_drive(tmp.name)
                nombre = doc.file_name.lower()
                if "recl" in nombre and archivos[0] is None:
                    archivos[0] = tmp.name
                elif "serv" in nombre and archivos[1] is None:
                    archivos[1] = tmp.name
                elif archivos[0] is None:
                    archivos[0] = tmp.name
                else:
                    archivos[1] = tmp.name

        if None in archivos:
            falta = "reclamos" if archivos[0] is None else "servicios"
            await responder_registrando(
                mensaje,
                user_id,
                docs[-1].file_name,
                f"Archivo guardado. Falta el Excel de {falta}.",
                "informe_sla",
            )
            return

        # Ambos archivos listos: mostrar botón Procesar
        try:
            boton = InlineKeyboardButton(
                "Procesar informe 🚀", callback_data="sla_procesar"
            )
<<<<<<< HEAD
        except TypeError:
            class _InlineKeyboardButton:
                def __init__(self, text: str, callback_data: str | None = None):
                    self.text = text
                    self.callback_data = callback_data

            boton = _InlineKeyboardButton("Procesar informe 🚀", callback_data="sla_procesar")

        try:
            keyboard = InlineKeyboardMarkup([[boton]])
        except TypeError:
            class _InlineKeyboardMarkup:
                def __init__(self, keyboard):
                    self.inline_keyboard = keyboard

            keyboard = _InlineKeyboardMarkup([[boton]])
=======
        except TypeError:  # pragma: no cover - fallback para stubs incompletos
            boton = type("InlineKeyboardButton", (), {
                "text": "Procesar informe 🚀",
                "callback_data": "sla_procesar",
            })()
            logger.warning(
                "InlineKeyboardButton no disponible, se creó un objeto simple"
            )

        try:
            keyboard = InlineKeyboardMarkup([[boton]])
        except TypeError:  # pragma: no cover - fallback para stubs incompletos
            keyboard = type("InlineKeyboardMarkup", (), {})()
            keyboard.inline_keyboard = [[boton]]
            logger.warning(
                "InlineKeyboardMarkup no disponible, se creó un objeto simple"
            )
>>>>>>> cb233026
        await responder_registrando(
            mensaje,
            user_id,
            docs[-1].file_name,
            "Archivos cargados. Presioná *Procesar informe*.",
            "informe_sla",
            reply_markup=keyboard,
        )
        return

    # Si llegó aquí sin adjuntos ni callback, se recuerda al usuario qué hacer
    await responder_registrando(
        mensaje,
        user_id,
        getattr(mensaje, "text", ""),
        "Adjuntá los archivos de reclamos y servicios para comenzar.",
        "informe_sla",
    )


# ─────────────────────── FUNCIÓN GENERADORA DE WORD ───────────────────
def _generar_documento_sla(
    reclamos_xlsx: str,
    servicios_xlsx: str,
    eventos: Optional[str] = "",
    conclusion: Optional[str] = "",
    propuesta: Optional[str] = "",
) -> str:
    """Combina datos y genera el documento SLA usando la plantilla personalizada."""
    reclamos_df = pd.read_excel(reclamos_xlsx)
    servicios_df = pd.read_excel(servicios_xlsx)

    # Normaliza nombres de columna
    if "Servicio" not in reclamos_df.columns:
        reclamos_df.rename(columns={reclamos_df.columns[0]: "Servicio"}, inplace=True)
    if "Servicio" not in servicios_df.columns:
        servicios_df.rename(columns={servicios_df.columns[0]: "Servicio"}, inplace=True)

    # Título Mes/Año
    try:
        fecha = pd.to_datetime(reclamos_df.iloc[0].get("Fecha"))
        if pd.isna(fecha):
            raise ValueError
    except Exception:
        fecha = pd.Timestamp.today()

    import locale
    try:
        locale.setlocale(locale.LC_TIME, 'es_ES.UTF-8')
    except locale.Error:
        locale.setlocale(locale.LC_TIME, 'es_ES')

    mes = fecha.strftime("%B").upper()
    anio = fecha.strftime("%Y")

    # Conteo de reclamos por servicio
    resumen = reclamos_df.groupby("Servicio").size().reset_index(name="Reclamos")
    df = servicios_df.merge(resumen, on="Servicio", how="left")
    df["Reclamos"] = df["Reclamos"].fillna(0).astype(int)

    # Documento base
    if not (RUTA_PLANTILLA and os.path.exists(RUTA_PLANTILLA)):
        logger.error("Plantilla de SLA no encontrada: %s", RUTA_PLANTILLA)
        raise ValueError("Plantilla de SLA no encontrada")
    doc = Document(RUTA_PLANTILLA)

    estilos = [s.name for s in doc.styles]
    if "Title" in estilos:
        doc.add_heading(f"Informe SLA {mes} {anio}", level=0)
    else:
        logger.warning("Estilo 'Title' no encontrado en plantilla, usando 'Heading 1'")
        doc.add_paragraph(f"Informe SLA {mes} {anio}", style="Heading 1")

    # Tabla de resumen
    tabla = doc.add_table(rows=1, cols=2, style="Table Grid")
    hdr = tabla.rows[0].cells
    hdr[0].text = "Servicio"
    hdr[1].text = "Reclamos"

    for _, fila in df.iterrows():
        row = tabla.add_row().cells
        row[0].text = str(fila["Servicio"])
        row[1].text = str(fila["Reclamos"])

    # Insertar textos personalizados (si se pasan)
    etiquetas = {
        "Eventos sucedidos de mayor impacto en SLA:": eventos,
        "Conclusión:": conclusion,
        "Propuesta de mejora:": propuesta,
    }
    encontrados = set()
    for p in doc.paragraphs:
        pref = p.text.strip()
        for etiqueta, contenido in etiquetas.items():
            if pref.startswith(etiqueta):
                p.text = f"{etiqueta} {contenido}"
                encontrados.add(etiqueta)
                break
    for etiqueta, contenido in etiquetas.items():
        if etiqueta not in encontrados and contenido:
            doc.add_paragraph(f"{etiqueta} {contenido}")

    # Guardado temporal
    nombre_archivo = "InformeSLA.docx"
    ruta_salida = os.path.join(tempfile.gettempdir(), nombre_archivo)
    doc.save(ruta_salida)
    return ruta_salida<|MERGE_RESOLUTION|>--- conflicted
+++ resolved
@@ -5,6 +5,7 @@
 import logging
 import os
 import tempfile
+import locale
 from typing import Optional
 
 import pandas as pd
@@ -47,7 +48,7 @@
 
 # ────────────────────────── FLUJO DE PROCESO ─────────────────────────
 async def procesar_informe_sla(update: Update, context: ContextTypes.DEFAULT_TYPE) -> None:
-    """Gestiona la generación del informe SLA: carga 2 Excel → botón Procesar → genera Word."""
+    """Carga 2 Excel → botón Procesar → genera Word con informe SLA."""
     mensaje = obtener_mensaje(update)
     if not mensaje:
         logger.warning("No se recibió mensaje en procesar_informe_sla")
@@ -112,157 +113,4 @@
             await responder_registrando(
                 mensaje,
                 user_id,
-                docs[-1].file_name,
-                f"Archivo guardado. Falta el Excel de {falta}.",
-                "informe_sla",
-            )
-            return
-
-        # Ambos archivos listos: mostrar botón Procesar
-        try:
-            boton = InlineKeyboardButton(
-                "Procesar informe 🚀", callback_data="sla_procesar"
-            )
-<<<<<<< HEAD
-        except TypeError:
-            class _InlineKeyboardButton:
-                def __init__(self, text: str, callback_data: str | None = None):
-                    self.text = text
-                    self.callback_data = callback_data
-
-            boton = _InlineKeyboardButton("Procesar informe 🚀", callback_data="sla_procesar")
-
-        try:
-            keyboard = InlineKeyboardMarkup([[boton]])
-        except TypeError:
-            class _InlineKeyboardMarkup:
-                def __init__(self, keyboard):
-                    self.inline_keyboard = keyboard
-
-            keyboard = _InlineKeyboardMarkup([[boton]])
-=======
-        except TypeError:  # pragma: no cover - fallback para stubs incompletos
-            boton = type("InlineKeyboardButton", (), {
-                "text": "Procesar informe 🚀",
-                "callback_data": "sla_procesar",
-            })()
-            logger.warning(
-                "InlineKeyboardButton no disponible, se creó un objeto simple"
-            )
-
-        try:
-            keyboard = InlineKeyboardMarkup([[boton]])
-        except TypeError:  # pragma: no cover - fallback para stubs incompletos
-            keyboard = type("InlineKeyboardMarkup", (), {})()
-            keyboard.inline_keyboard = [[boton]]
-            logger.warning(
-                "InlineKeyboardMarkup no disponible, se creó un objeto simple"
-            )
->>>>>>> cb233026
-        await responder_registrando(
-            mensaje,
-            user_id,
-            docs[-1].file_name,
-            "Archivos cargados. Presioná *Procesar informe*.",
-            "informe_sla",
-            reply_markup=keyboard,
-        )
-        return
-
-    # Si llegó aquí sin adjuntos ni callback, se recuerda al usuario qué hacer
-    await responder_registrando(
-        mensaje,
-        user_id,
-        getattr(mensaje, "text", ""),
-        "Adjuntá los archivos de reclamos y servicios para comenzar.",
-        "informe_sla",
-    )
-
-
-# ─────────────────────── FUNCIÓN GENERADORA DE WORD ───────────────────
-def _generar_documento_sla(
-    reclamos_xlsx: str,
-    servicios_xlsx: str,
-    eventos: Optional[str] = "",
-    conclusion: Optional[str] = "",
-    propuesta: Optional[str] = "",
-) -> str:
-    """Combina datos y genera el documento SLA usando la plantilla personalizada."""
-    reclamos_df = pd.read_excel(reclamos_xlsx)
-    servicios_df = pd.read_excel(servicios_xlsx)
-
-    # Normaliza nombres de columna
-    if "Servicio" not in reclamos_df.columns:
-        reclamos_df.rename(columns={reclamos_df.columns[0]: "Servicio"}, inplace=True)
-    if "Servicio" not in servicios_df.columns:
-        servicios_df.rename(columns={servicios_df.columns[0]: "Servicio"}, inplace=True)
-
-    # Título Mes/Año
-    try:
-        fecha = pd.to_datetime(reclamos_df.iloc[0].get("Fecha"))
-        if pd.isna(fecha):
-            raise ValueError
-    except Exception:
-        fecha = pd.Timestamp.today()
-
-    import locale
-    try:
-        locale.setlocale(locale.LC_TIME, 'es_ES.UTF-8')
-    except locale.Error:
-        locale.setlocale(locale.LC_TIME, 'es_ES')
-
-    mes = fecha.strftime("%B").upper()
-    anio = fecha.strftime("%Y")
-
-    # Conteo de reclamos por servicio
-    resumen = reclamos_df.groupby("Servicio").size().reset_index(name="Reclamos")
-    df = servicios_df.merge(resumen, on="Servicio", how="left")
-    df["Reclamos"] = df["Reclamos"].fillna(0).astype(int)
-
-    # Documento base
-    if not (RUTA_PLANTILLA and os.path.exists(RUTA_PLANTILLA)):
-        logger.error("Plantilla de SLA no encontrada: %s", RUTA_PLANTILLA)
-        raise ValueError("Plantilla de SLA no encontrada")
-    doc = Document(RUTA_PLANTILLA)
-
-    estilos = [s.name for s in doc.styles]
-    if "Title" in estilos:
-        doc.add_heading(f"Informe SLA {mes} {anio}", level=0)
-    else:
-        logger.warning("Estilo 'Title' no encontrado en plantilla, usando 'Heading 1'")
-        doc.add_paragraph(f"Informe SLA {mes} {anio}", style="Heading 1")
-
-    # Tabla de resumen
-    tabla = doc.add_table(rows=1, cols=2, style="Table Grid")
-    hdr = tabla.rows[0].cells
-    hdr[0].text = "Servicio"
-    hdr[1].text = "Reclamos"
-
-    for _, fila in df.iterrows():
-        row = tabla.add_row().cells
-        row[0].text = str(fila["Servicio"])
-        row[1].text = str(fila["Reclamos"])
-
-    # Insertar textos personalizados (si se pasan)
-    etiquetas = {
-        "Eventos sucedidos de mayor impacto en SLA:": eventos,
-        "Conclusión:": conclusion,
-        "Propuesta de mejora:": propuesta,
-    }
-    encontrados = set()
-    for p in doc.paragraphs:
-        pref = p.text.strip()
-        for etiqueta, contenido in etiquetas.items():
-            if pref.startswith(etiqueta):
-                p.text = f"{etiqueta} {contenido}"
-                encontrados.add(etiqueta)
-                break
-    for etiqueta, contenido in etiquetas.items():
-        if etiqueta not in encontrados and contenido:
-            doc.add_paragraph(f"{etiqueta} {contenido}")
-
-    # Guardado temporal
-    nombre_archivo = "InformeSLA.docx"
-    ruta_salida = os.path.join(tempfile.gettempdir(), nombre_archivo)
-    doc.save(ruta_salida)
-    return ruta_salida+                docs[-1].file_name_