"""Handler para generar informes de SLA."""

from __future__ import annotations

import logging
import os
import tempfile
import locale
from types import SimpleNamespace
from typing import Optional

import pandas as pd
from docx import Document
from telegram import Update, InlineKeyboardButton, InlineKeyboardMarkup
from telegram.ext import ContextTypes

# Dependencia opcional para exportar PDF en Windows
try:  # pragma: no cover
    import win32com.client as win32  # type: ignore
except Exception:  # pragma: no cover
    win32 = None

from sandybot.config import config
from ..utils import obtener_mensaje
from .estado import UserState
from ..registrador import responder_registrando, registrar_conversacion

# Plantilla de Word definida en la configuración
RUTA_PLANTILLA = config.SLA_PLANTILLA_PATH

logger = logging.getLogger(__name__)


# ───────────────────────── FLUJO DE INICIO ──────────────────────────
async def iniciar_informe_sla(update: Update, context: ContextTypes.DEFAULT_TYPE) -> None:
    """Activa modo *informe_sla* y solicita los dos Excel."""
    mensaje = obtener_mensaje(update)
    if not mensaje:
        logger.warning("No se recibió mensaje en iniciar_informe_sla")
        return

    user_id = update.effective_user.id
    UserState.set_mode(user_id, "informe_sla")
    context.user_data.clear()
    context.user_data["archivos"] = [None, None]           # [reclamos, servicios]

    # Botón para actualizar plantilla
    try:
        kb = InlineKeyboardMarkup(
            [[InlineKeyboardButton("Actualizar plantilla", callback_data="sla_cambiar_plantilla")]]
        )
    except Exception:  # fallback para stubs
        btn = SimpleNamespace(text="Actualizar plantilla", callback_data="sla_cambiar_plantilla")
        kb = SimpleNamespace(inline_keyboard=[[btn]])

    await responder_registrando(
        mensaje,
        user_id,
        "informe_sla",
        "Enviá el Excel de **reclamos** y luego el de **servicios** para generar el informe.",
        "informe_sla",
        reply_markup=kb,
    )


# ───────────────────────── FLUJO PRINCIPAL ──────────────────────────
async def procesar_informe_sla(
    update: Update,
    context: ContextTypes.DEFAULT_TYPE,
    *,
    exportar_pdf: bool = False,
) -> None:
    """Carga Excel -→ muestra opciones -→ genera Word o PDF."""
    mensaje = obtener_mensaje(update)
    if not mensaje:
        logger.warning("No se recibió mensaje en procesar_informe_sla")
        return

    user_id = update.effective_user.id
    archivos = context.user_data.setdefault("archivos", [None, None])

    # 1) Callback: cambiar plantilla
    if update.callback_query and update.callback_query.data == "sla_cambiar_plantilla":
        context.user_data["cambiar_plantilla"] = True
        await update.callback_query.message.reply_text("Adjuntá la nueva plantilla .docx.")
        return

    # 2) Guardar plantilla nueva
    if context.user_data.get("cambiar_plantilla"):
        if getattr(mensaje, "document", None):
            await _actualizar_plantilla_sla(mensaje, context)
        else:
            await responder_registrando(
                mensaje, user_id, getattr(mensaje, "text", ""),
                "Adjuntá el .docx para actualizar la plantilla.", "informe_sla",
            )
        return

    # 3) Callback: procesar informe (Word o PDF)
    if update.callback_query and update.callback_query.data in {"sla_procesar", "sla_pdf"}:
        reclamos_xlsx, servicios_xlsx = archivos
        try:
            ruta_final = _generar_documento_sla(
                reclamos_xlsx,
                servicios_xlsx,
                exportar_pdf=exportar_pdf or update.callback_query.data == "sla_pdf",
            )
            with open(ruta_final, "rb") as f:
                await update.callback_query.message.reply_document(f, filename=os.path.basename(ruta_final))
            os.remove(ruta_final)
            registrar_conversacion(
                user_id, "informe_sla", f"Documento {os.path.basename(ruta_final)} enviado", "informe_sla"
            )
        except Exception as e:  # pragma: no cover
            logger.error("Error generando SLA: %s", e)
            await update.callback_query.message.reply_text("💥 Algo falló generando el informe de SLA.")
        finally:
            for p in archivos:
                try:
                    os.remove(p)
                except OSError:
                    pass
            context.user_data.clear()
            UserState.set_mode(user_id, "")
        return

    # 4) Recepción de archivos Excel
    docs = [d for d in (getattr(mensaje, "document", None), *getattr(mensaje, "documents", [])) if d]
    if docs:
        for doc in docs:
            f = await doc.get_file()
            with tempfile.NamedTemporaryFile(delete=False, suffix=".xlsx") as tmp:
                await f.download_to_drive(tmp.name)
                nombre = doc.file_name.lower()
                if "recl" in nombre and archivos[0] is None:
                    archivos[0] = tmp.name
                elif "serv" in nombre and archivos[1] is None:
                    archivos[1] = tmp.name
                elif archivos[0] is None:
                    archivos[0] = tmp.name
                else:
                    archivos[1] = tmp.name

        if None in archivos:
            falta = "reclamos" if archivos[0] is None else "servicios"
            await responder_registrando(
                mensaje, user_id, docs[-1].file_name,
                f"Archivo guardado. Falta el Excel de {falta}.", "informe_sla",
            )
            return

        # Botones procesar Word / PDF
        try:
            kb = InlineKeyboardMarkup(
                [
                    [InlineKeyboardButton("Procesar informe 🚀", callback_data="sla_procesar"),
                     InlineKeyboardButton("Exportar a PDF", callback_data="sla_pdf")]
                ]
            )
        except Exception:  # fallback stubs
            procesar = SimpleNamespace(text="Procesar informe 🚀", callback_data="sla_procesar")
            pdf = SimpleNamespace(text="Exportar a PDF", callback_data="sla_pdf")
            kb = SimpleNamespace(inline_keyboard=[[procesar, pdf]])

        await responder_registrando(
            mensaje, user_id, docs[-1].file_name,
            "Archivos cargados. Elegí una opción.", "informe_sla",
            reply_markup=kb,
        )
        return

    # 5) Ningún adjunto ni callback
    await responder_registrando(
        mensaje, user_id, getattr(mensaje, "text", ""),
        "Adjuntá los Excel de reclamos y servicios para comenzar.", "informe_sla",
    )


# ──────────────────── ACTUALIZAR PLANTILLA SLA ───────────────────────
async def _actualizar_plantilla_sla(mensaje, context):
    user_id = mensaje.from_user.id
    archivo = mensaje.document
    if not archivo.file_name.lower().endswith(".docx"):
        await responder_registrando(mensaje, user_id, archivo.file_name, "El archivo debe ser .docx.", "informe_sla")
        return
    try:
        f = await archivo.get_file()
        os.makedirs(os.path.dirname(RUTA_PLANTILLA), exist_ok=True)
        await f.download_to_drive(RUTA_PLANTILLA)
        texto = "Plantilla de SLA actualizada."
        context.user_data.pop("cambiar_plantilla", None)
    except Exception as exc:  # pragma: no cover
        logger.error("Error guardando plantilla SLA: %s", exc)
        texto = "No se pudo guardar la plantilla."

    await responder_registrando(mensaje, user_id, archivo.file_name, texto, "informe_sla")


# ────────────────── GENERADOR DE DOCUMENTO SLA ───────────────────────
def _generar_documento_sla(
    reclamos_xlsx: str,
    servicios_xlsx: str,
    eventos: Optional[str] = "",
    conclusion: Optional[str] = "",
    propuesta: Optional[str] = "",
    *,
    exportar_pdf: bool = False,
) -> str:
    """Genera el documento SLA; si `exportar_pdf` es True intenta producir PDF."""
    reclamos_df = pd.read_excel(reclamos_xlsx)
    servicios_df = pd.read_excel(servicios_xlsx)

    # Columnas opcionales
    extra_cols = [c for c in ("SLA Entregado", "Dirección", "Horas Netas Reclamo") if c in servicios_df]
    faltantes = {"SLA Entregado", "Dirección", "Horas Netas Reclamo"} - set(servicios_df)
    if faltantes:
        logger.warning("Faltan columnas en servicios.xlsx: %s", ", ".join(sorted(faltantes)))

<<<<<<< HEAD
    # Formatea "Horas Netas Reclamo" si tiene valores numéricos
    if "Horas Netas Reclamo" in servicios_df.columns:
        def _fmt_horas(valor: object) -> object:
            if pd.isna(valor) or not any(ch.isdigit() for ch in str(valor)):
                return valor
            try:
                td = pd.to_timedelta(valor)
            except Exception:
                try:
                    td = pd.to_timedelta(float(str(valor).replace(",", ".")), unit="h")
                except Exception:
                    return valor
            total_minutes = int(td.total_seconds() // 60)
            horas, minutos = divmod(total_minutes, 60)
            return f"{horas}.{minutos:02d}"

        servicios_df["Horas Netas Reclamo"] = servicios_df["Horas Netas Reclamo"].apply(_fmt_horas)

    # Normaliza nombres de columna
    if "Servicio" not in reclamos_df.columns:
=======
    # Normaliza columnas clave
    if "Servicio" not in reclamos_df:
>>>>>>> 6c5b6a3d
        reclamos_df.rename(columns={reclamos_df.columns[0]: "Servicio"}, inplace=True)
    if "Servicio" not in servicios_df:
        servicios_df.rename(columns={servicios_df.columns[0]: "Servicio"}, inplace=True)

    # Fecha para título
    try:
        fecha = pd.to_datetime(reclamos_df.iloc[0].get("Fecha"))
        if pd.isna(fecha):
            raise ValueError
    except Exception:
        fecha = pd.Timestamp.today()

    # Locale español (ignorar errores si no está instalado)
    for loc in ("es_ES.UTF-8", "es_ES", "es_AR.UTF-8", "es_AR"):
        try:
            locale.setlocale(locale.LC_TIME, loc)
            break
        except locale.Error:
            continue

    mes, anio = fecha.strftime("%B").upper(), fecha.strftime("%Y")

    # Conteo de reclamos
    resumen = reclamos_df.groupby("Servicio").size().reset_index(name="Reclamos")
    # Ordenar servicios de menor a mayor SLA y unir con reclamos
    if "SLA Entregado" in servicios_df.columns:
        servicios_df = servicios_df.sort_values("SLA Entregado")

    df = servicios_df.merge(resumen, on="Servicio", how="left")
    df["Reclamos"] = df["Reclamos"].fillna(0).astype(int)

    # Documento base
    if not (RUTA_PLANTILLA and os.path.exists(RUTA_PLANTILLA)):
        raise ValueError(f"Plantilla de SLA no encontrada: {RUTA_PLANTILLA}")
    doc = Document(RUTA_PLANTILLA)

    try:
        doc.add_heading(f"Informe SLA {mes} {anio}", level=0)
    except KeyError:
        doc.add_heading(f"Informe SLA {mes} {anio}", level=1)

    # Tabla principal
    headers = ["Servicio", *extra_cols, "Reclamos"]
    tbl = doc.add_table(rows=1, cols=len(headers), style="Table Grid")
    for i, h in enumerate(headers):
        tbl.rows[0].cells[i].text = h

    for _, fila in df.iterrows():
        row = tbl.add_row().cells
        for i, h in enumerate(headers):
            row[i].text = str(fila.get(h, ""))

    # Secciones texto
    etiquetas = {
        "Eventos sucedidos de mayor impacto en SLA:": eventos,
        "Conclusión:": conclusion,
        "Propuesta de mejora:": propuesta,
    }
    existentes = {p.text.split(":")[0] + ":" for p in doc.paragraphs}
    for etq, cont in etiquetas.items():
        if etq in existentes:
            for p in doc.paragraphs:
                if p.text.startswith(etq):
                    p.text = f"{etq} {cont}"
                    break
        elif cont:
            doc.add_paragraph(f"{etq} {cont}")

    # Guardar DOCX
    fd, ruta_docx = tempfile.mkstemp(suffix=".docx")
    os.close(fd)
    doc.save(ruta_docx)

    # Exportar PDF
    if exportar_pdf:
        ruta_pdf = os.path.splitext(ruta_docx)[0] + ".pdf"
        convertido = False

        if win32 and os.name == "nt":
            try:
                word = win32.Dispatch("Word.Application")
                word_doc = word.Documents.Open(ruta_docx)
                word_doc.SaveAs(ruta_pdf, FileFormat=17)
                word_doc.Close()
                word.Quit()
                convertido = True
            except Exception:
                logger.warning("Exportar PDF con win32 falló")

        if not convertido:
            try:
                from docx2pdf import convert  # type: ignore
                convert(ruta_docx, ruta_pdf)
                convertido = True
<<<<<<< HEAD
            except Exception:  # pragma: no cover
                logger.warning("No fue posible convertir a PDF con docx2pdf")
=======
            except Exception:
                logger.warning("Exportar PDF con docx2pdf falló")
>>>>>>> 6c5b6a3d

        if convertido:
            os.remove(ruta_docx)
            return ruta_pdf

    return ruta_docx<|MERGE_RESOLUTION|>--- conflicted
+++ resolved
@@ -216,7 +216,7 @@
     if faltantes:
         logger.warning("Faltan columnas en servicios.xlsx: %s", ", ".join(sorted(faltantes)))
 
-<<<<<<< HEAD
+
     # Formatea "Horas Netas Reclamo" si tiene valores numéricos
     if "Horas Netas Reclamo" in servicios_df.columns:
         def _fmt_horas(valor: object) -> object:
@@ -237,10 +237,7 @@
 
     # Normaliza nombres de columna
     if "Servicio" not in reclamos_df.columns:
-=======
-    # Normaliza columnas clave
-    if "Servicio" not in reclamos_df:
->>>>>>> 6c5b6a3d
+
         reclamos_df.rename(columns={reclamos_df.columns[0]: "Servicio"}, inplace=True)
     if "Servicio" not in servicios_df:
         servicios_df.rename(columns={servicios_df.columns[0]: "Servicio"}, inplace=True)
@@ -335,13 +332,10 @@
                 from docx2pdf import convert  # type: ignore
                 convert(ruta_docx, ruta_pdf)
                 convertido = True
-<<<<<<< HEAD
+
             except Exception:  # pragma: no cover
                 logger.warning("No fue posible convertir a PDF con docx2pdf")
-=======
-            except Exception:
-                logger.warning("Exportar PDF con docx2pdf falló")
->>>>>>> 6c5b6a3d
+
 
         if convertido:
             os.remove(ruta_docx)
