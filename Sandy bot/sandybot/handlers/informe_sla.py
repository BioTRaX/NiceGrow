--- conflicted
+++ resolved
@@ -139,24 +139,6 @@
             )
             return
 
-<<<<<<< HEAD
-        # Ambos archivos listos: mostrar botón Procesar
-        try:
-            keyboard = InlineKeyboardMarkup(
-                [[InlineKeyboardButton("Procesar informe 🚀", callback_data="sla_procesar")]]
-            )
-        except Exception:  # pragma: no cover
-            class _Btn:
-                def __init__(self, text: str, callback_data: str | None = None):
-                    self.text = text
-                    self.callback_data = callback_data
-
-            class _Mk:
-                def __init__(self, keyboard):
-                    self.inline_keyboard = keyboard
-
-            keyboard = _Mk([[_Btn("Procesar informe 🚀", callback_data="sla_procesar")]])
-=======
         # Ambos Excel listos → botón Procesar
         try:
             boton = InlineKeyboardButton("Procesar informe 🚀", callback_data="sla_procesar")
@@ -165,7 +147,6 @@
             boton = SimpleNamespace(text="Procesar informe 🚀", callback_data="sla_procesar")
             keyboard = SimpleNamespace(inline_keyboard=[[boton]])
 
->>>>>>> b3f99a4b
         await responder_registrando(
             mensaje,
             user_id,
@@ -219,7 +200,6 @@
     eventos: Optional[str] = "",
     conclusion: Optional[str] = "",
     propuesta: Optional[str] = "",
-    exportar_pdf: bool = False,
 ) -> str:
     """Combina datos y genera el documento SLA usando la plantilla personalizada."""
     reclamos_df = pd.read_excel(reclamos_xlsx)
@@ -299,19 +279,4 @@
     nombre_archivo = "InformeSLA.docx"
     ruta_salida = os.path.join(tempfile.gettempdir(), nombre_archivo)
     doc.save(ruta_salida)
-
-    if exportar_pdf and os.name == "nt":
-        try:
-            from win32com.client import Dispatch
-
-            word = Dispatch("Word.Application")
-            doc_com = word.Documents.Open(ruta_salida)
-            ruta_pdf = os.path.splitext(ruta_salida)[0] + ".pdf"
-            doc_com.SaveAs(ruta_pdf, FileFormat=17)
-            doc_com.Close()
-            word.Quit()
-            ruta_salida = ruta_pdf
-        except Exception as e:  # pragma: no cover
-            logger.error("Error convirtiendo a PDF: %s", e)
-
     return ruta_salida