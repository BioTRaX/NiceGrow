# Nombre de archivo: informe_sla.py
# Ubicación de archivo: Sandy bot/sandybot/handlers/informe_sla.py
# User-provided custom instructions: Siemple escribe en español y explica en detalles para que sirven las lineas modificadas, agregadas o quitadas.
"""Handler para generar informes de SLA."""

from __future__ import annotations

import copy
import logging
import locale
import os
import shutil
import tempfile
from pathlib import Path
from types import SimpleNamespace
from typing import Optional, Sequence

import pandas as pd
from docx import Document
from telegram import InlineKeyboardButton, InlineKeyboardMarkup, Update
from telegram.ext import ContextTypes

# ▸ Dependencias opcionales para exportar/modificar Word en Windows
try:  # pragma: no cover
    import win32com.client as win32               # type: ignore
    import pythoncom                              # type: ignore
except Exception:  # pragma: no cover
    win32 = None
    pythoncom = None

from sandybot.config import config
from ..utils import obtener_mensaje
from .estado import UserState
from ..registrador import responder_registrando, registrar_conversacion
from .. import database as bd

# Plantilla
RUTA_PLANTILLA = config.SLA_PLANTILLA_PATH
logger = logging.getLogger(__name__)

# ─────────────────────────────── UTILIDADES ────────────────────────────────
def _guardar_reclamos(df: pd.DataFrame) -> None:
    """Vuelca los reclamos del DataFrame a la BD si no existen."""
    col_ticket = next(
        (c for c in ("Número Reclamo", "N° de Ticket") if c in df.columns), None
    )
    col_servicio = next(
        (c for c in ("Servicio", "Número Línea", "Número Primer Servicio") if c in df.columns),
        None,
    )
    if not col_ticket or not col_servicio:
        return

    for _, fila in df.iterrows():
        sid = fila.get(col_servicio)
        ticket = fila.get(col_ticket)
        if pd.isna(sid) or pd.isna(ticket):
            continue
        try:
            sid_int = int(str(sid).replace(".0", ""))
        except ValueError:
            continue

        # Evitar duplicados
        if any(r.numero == str(ticket) for r in bd.obtener_reclamos_servicio(sid_int)):
            continue

        fecha_ini, fecha_fin = None, None
        if "Fecha Inicio Problema Reclamo" in df.columns:
            fecha_ini = pd.to_datetime(fila["Fecha Inicio Problema Reclamo"], errors="coerce")
        if "Fecha Cierre Problema Reclamo" in df.columns:
            fecha_fin = pd.to_datetime(fila["Fecha Cierre Problema Reclamo"], errors="coerce")

        bd.crear_reclamo(
            sid_int,
            str(ticket),
            fecha_inicio=fecha_ini,
            fecha_cierre=fecha_fin,
            tipo_solucion=fila.get("Tipo Solución Reclamo"),
            descripcion_solucion=fila.get("Descripción Solución Reclamo"),
        )


def identificar_excel(path: str) -> str:
    """Devuelve 'reclamos' o 'servicios' según las columnas del Excel."""
    columnas = set(pd.read_excel(path, nrows=0).columns.str.strip())
    if {"Número Reclamo", "N° de Ticket"} & columnas:
        return "reclamos"
    if {"SLA Entregado", "Número Primer Servicio"} & columnas:
        return "servicios"
    raise ValueError(f"No se pudo identificar el tipo de Excel: {Path(path).name}")


# ─────────────────────────────── INTERFAZ TG ───────────────────────────────
async def iniciar_informe_sla(update: Update, context: ContextTypes.DEFAULT_TYPE) -> None:
    """Activa el modo SLA y solicita los dos archivos."""
    mensaje = obtener_mensaje(update)
    if not mensaje:
        logger.warning("No se recibió mensaje en iniciar_informe_sla")
        return

    user_id = update.effective_user.id
    UserState.set_mode(user_id, "informe_sla")
    context.user_data.clear()
    context.user_data["archivos"] = [None, None]          # [reclamos, servicios]

    # Botón “Actualizar plantilla”
    try:
        kb = InlineKeyboardMarkup(
            [[InlineKeyboardButton("Actualizar plantilla", callback_data="sla_cambiar_plantilla")]]
        )
    except Exception:  # stubs de test
        btn = SimpleNamespace(text="Actualizar plantilla", callback_data="sla_cambiar_plantilla")
        kb = SimpleNamespace(inline_keyboard=[[btn]])

    await responder_registrando(
        mensaje,
        user_id,
        "informe_sla",
        "Enviá el Excel de **reclamos** y luego el de **servicios** para generar el informe.",
        "informe_sla",
        reply_markup=kb,
    )


async def procesar_informe_sla(
    update: Update,
    context: ContextTypes.DEFAULT_TYPE,
    *,
    exportar_pdf: bool = False,
) -> None:
    """Orquesta la carga de Excel y la generación del informe."""
    mensaje = obtener_mensaje(update)
    if not mensaje:
        logger.warning("No se recibió mensaje en procesar_informe_sla")
        return

    user_id = update.effective_user.id
    archivos: list[str | None] = context.user_data.setdefault("archivos", [None, None])

    # ─── 1) Callback «cambiar plantilla» ─────────────────────────────
    if update.callback_query and update.callback_query.data == "sla_cambiar_plantilla":
        context.user_data["cambiar_plantilla"] = True
        await update.callback_query.message.reply_text("Adjuntá la nueva plantilla .docx.")
        return

    # ─── 2) Recibir nueva plantilla ─────────────────────────────────
    if context.user_data.get("cambiar_plantilla"):
        if getattr(mensaje, "document", None):
            await actualizar_plantilla_sla(mensaje, context)
        else:
            await responder_registrando(
                mensaje, user_id, getattr(mensaje, "text", ""),
                "Adjuntá el .docx para actualizar la plantilla.", "informe_sla",
            )
        return

    # ─── 3) Callback «procesar informe» / «exportar PDF» ─────────────
    if update.callback_query and update.callback_query.data in {"sla_procesar", "sla_pdf"}:
        try:
            ruta_final = _generar_documento_sla(
                *archivos,
                exportar_pdf=exportar_pdf or update.callback_query.data == "sla_pdf",
            )
            with open(ruta_final, "rb") as f:
                await update.callback_query.message.reply_document(f, filename=Path(ruta_final).name)
            registrar_conversacion(
                user_id, "informe_sla", f"Documento {Path(ruta_final).name} enviado", "informe_sla"
            )
        except Exception as exc:  # pragma: no cover
            logger.error("Error generando SLA: %s", exc)
            await update.callback_query.message.reply_text("💥 Algo falló generando el informe de SLA.")
        finally:
            for p in archivos:
                if p:
                    Path(p).unlink(missing_ok=True)
            Path(ruta_final).unlink(missing_ok=True)
            context.user_data.clear()
            UserState.set_mode(user_id, "")
        return

    # ─── 4) Recepción de uno o varios Excel ─────────────────────────
    docs: list = [
        d for d in (getattr(mensaje, "document", None), *getattr(mensaje, "documents", [])) if d
    ]
    if docs:
        for doc in docs:
            tmp_fd, tmp_path = tempfile.mkstemp(suffix=".xlsx")
            os.close(tmp_fd)
            await (await doc.get_file()).download_to_drive(tmp_path)

            try:
                tipo = identificar_excel(tmp_path)
            except Exception as exc:  # pragma: no cover
                logger.warning("No se pudo clasificar %s: %s", doc.file_name, exc)
                tipo = "reclamos" if archivos[0] is None else "servicios"

            idx = 0 if tipo == "reclamos" else 1
            # Si ya hay uno de ese tipo, se sobre-escribe el antiguo
            if archivos[idx]:
                Path(archivos[idx]).unlink(missing_ok=True)
            archivos[idx] = tmp_path

        # ¿falta alguno?
        if None in archivos:
            faltante = "reclamos" if archivos[0] is None else "servicios"
            await responder_registrando(
                mensaje, user_id, docs[-1].file_name,
                f"Archivo guardado. Falta el Excel de {faltante}.", "informe_sla",
            )
            return

        # Botones Word / PDF
        try:
            kb = InlineKeyboardMarkup(
                [[InlineKeyboardButton("Procesar informe 🚀", callback_data="sla_procesar"),
                  InlineKeyboardButton("Exportar a PDF", callback_data="sla_pdf")]]
            )
        except Exception:
            p = SimpleNamespace(text="Procesar informe 🚀", callback_data="sla_procesar")
            q = SimpleNamespace(text="Exportar a PDF", callback_data="sla_pdf")
            kb = SimpleNamespace(inline_keyboard=[[p, q]])

        await responder_registrando(
            mensaje, user_id, docs[-1].file_name,
            "Archivos cargados. Elegí una opción.", "informe_sla",
            reply_markup=kb,
        )
        return

    # ─── 5) Sin adjuntos ni callbacks ────────────────────────────────
    await responder_registrando(
        mensaje, user_id, getattr(mensaje, "text", ""),
        "Adjuntá los Excel de reclamos y servicios para comenzar.", "informe_sla",
    )


# ──────────────────────── ACTUALIZAR PLANTILLA ────────────────────────
async def actualizar_plantilla_sla(mensaje, context):
    """Guarda la nueva plantilla y mueve la anterior a templates/Historios."""
    user_id = mensaje.from_user.id
    archivo = mensaje.document
    if not archivo.file_name.lower().endswith(".docx"):
        await responder_registrando(mensaje, user_id, archivo.file_name, "El archivo debe ser .docx.", "informe_sla")
        return

    try:
        f = await archivo.get_file()
        Path(RUTA_PLANTILLA).parent.mkdir(parents=True, exist_ok=True)

        if Path(RUTA_PLANTILLA).exists():
            ts = pd.Timestamp.now().strftime("%Y%m%d_%H%M%S")
            nombre_backup = f"{Path(RUTA_PLANTILLA).stem}_{ts}{Path(RUTA_PLANTILLA).suffix}"
            config.SLA_HISTORIAL_DIR.mkdir(parents=True, exist_ok=True)
            shutil.move(RUTA_PLANTILLA, config.SLA_HISTORIAL_DIR / nombre_backup)

        await f.download_to_drive(RUTA_PLANTILLA)
        texto = "Plantilla de SLA actualizada."
        context.user_data.pop("cambiar_plantilla", None)
    except Exception as exc:  # pragma: no cover
        logger.error("Error guardando plantilla SLA: %s", exc)
        texto = "No se pudo guardar la plantilla."

    await responder_registrando(mensaje, user_id, archivo.file_name, texto, "informe_sla")


# ───────────────────────── GENERADOR DE INFORME ─────────────────────────
def _generar_documento_sla(
    reclamos_xlsx: str,
    servicios_xlsx: str,
    *,
    eventos: str = "",
    conclusion: str = "",
    propuesta: str = "",
    exportar_pdf: bool = False,
) -> str:
    """Crea el informe SLA y devuelve la ruta del DOCX (o PDF)."""

    reclamos_df = pd.read_excel(reclamos_xlsx)
    reclamos_df.columns = reclamos_df.columns.str.replace(r"\s+", " ", regex=True).str.strip()

    servicios_df = pd.read_excel(servicios_xlsx)
    servicios_df.columns = servicios_df.columns.str.replace(r"\s+", " ", regex=True).str.strip()

    # Guarda reclamos en BD (ignora errores si BD no está configurada en tests)
    try:
        _guardar_reclamos(reclamos_df)
    except Exception:  # pragma: no cover
        logger.debug("No se pudo registrar reclamos en la BD (modo test)")

    if "SLA Entregado" in servicios_df.columns and "SLA" not in servicios_df.columns:
        servicios_df.rename(columns={"SLA Entregado": "SLA"}, inplace=True)

    # ── Normalizar fecha para el título ─────────────────────────────
    try:
        fecha = pd.to_datetime(reclamos_df.iloc[0].get("Fecha"))
        if pd.isna(fecha):
            raise ValueError
    except Exception:
        fecha = pd.Timestamp.today()

    for loc in ("es_ES.UTF-8", "es_ES", "es_AR.UTF-8", "es_AR"):
        try:
            locale.setlocale(locale.LC_TIME, loc)
            break
        except locale.Error:
            continue

    mes, anio = fecha.strftime("%B").upper(), fecha.strftime("%Y")

    # ── Cargar plantilla ────────────────────────────────────────────
    if not Path(RUTA_PLANTILLA).exists():
        raise ValueError(f"Plantilla de SLA no encontrada: {RUTA_PLANTILLA}")
    doc = Document(RUTA_PLANTILLA)

    titulo = f"Informe SLA {mes} {anio}"
    parrafo = next((p for p in doc.paragraphs if "Informe SLA" in p.text), None)
    if parrafo:
        parrafo.text = titulo
    else:
        try:
            doc.add_heading(titulo, level=0)
        except KeyError:
            doc.add_heading(titulo, level=1)

    # ── Tabla principal (se asume que la plantilla contiene ≥1 tabla) ──
    if not doc.tables:
        raise ValueError("La plantilla debe incluir una tabla para el SLA")
    tabla_principal = doc.tables[0]

    # Copias de las tablas 2 y 3 para replicarlas por servicio
    tablas_plantilla = doc.tables[1:3]
    if len(tablas_plantilla) < 2:
        raise ValueError("La plantilla debe incluir tres tablas")
    tabla2_tpl, tabla3_tpl = [copy.deepcopy(t._tbl) for t in tablas_plantilla]
    cuerpo = doc._body._element
    # Eliminar ejemplos originales
    cuerpo.remove(doc.tables[2]._tbl)
    cuerpo.remove(doc.tables[1]._tbl)

    # Borrar filas de ejemplo excepto encabezado
    while len(tabla_principal.rows) > 1:
        tabla_principal._tbl.remove(tabla_principal.rows[1]._tr)

    columnas_sla = [
        "Tipo Servicio",
        "Número Línea",
        "Nombre Cliente",
        "Horas Reclamos Todos",
        "SLA",
    ]
    faltantes = [c for c in columnas_sla if c not in servicios_df.columns]
    if faltantes:
        raise ValueError(f"Faltan columnas en servicios.xlsx: {', '.join(faltantes)}")

    # Normalizar SLA y formatear horas
    if "SLA" in servicios_df.columns:
        servicios_df["SLA"] = servicios_df["SLA"].apply(
            lambda v: float(str(v).replace(",", ".")) if not pd.isna(v) else 0
        )

    def _to_timedelta(val) -> pd.Timedelta:
        if pd.isna(val):
            return pd.Timedelta(0)
        try:
            return pd.to_timedelta(val)
        except Exception:
            return pd.to_timedelta(float(str(val).replace(",", ".")), unit="h")

    def _fmt_td(td: pd.Timedelta) -> str:
        total = int(td.total_seconds())
        h, m, s = total // 3600, (total % 3600) // 60, total % 60
        return f"{h:03d}:{m:02d}:{s:02d}"

    if "Horas Reclamos Todos" in servicios_df.columns:
        servicios_df["Horas Reclamos Todos"] = servicios_df["Horas Reclamos Todos"].apply(_to_timedelta).apply(_fmt_td)

    # Ordenar por SLA descendente y completar tabla principal
    servicios_ordenados = servicios_df.sort_values("SLA", ascending=False)
    for _, fila in servicios_ordenados[columnas_sla].iterrows():
        nueva = copy.deepcopy(tabla_principal.rows[0]._tr)
        tabla_principal._tbl.append(nueva)
        c = tabla_principal.rows[-1].cells
        c[0].text = str(fila["Tipo Servicio"])
        c[1].text = str(fila["Número Línea"])
        c[2].text = str(fila["Nombre Cliente"])
        c[3].text = str(fila["Horas Reclamos Todos"])
        c[4].text = f"{float(fila['SLA']) * 100:.2f}%"

<<<<<<< HEAD
    # ── Inserción de textos libres (eventos, conclusión, propuesta) ──
    tabla_serv = doc.tables[1] if len(doc.tables) > 1 else None
    tabla_rec = doc.tables[2] if len(doc.tables) > 2 else None

    if tabla_serv and tabla_rec:
        while len(tabla_rec.rows) > 1:
            tabla_rec._tbl.remove(tabla_rec.rows[1]._tr)

        col_ticket = next(
            (c for c in ("Número Reclamo", "N° de Ticket") if c in reclamos_df.columns),
            None,
        )

        body = doc._body._element
        for i, (_, rec) in enumerate(reclamos_df.iterrows()):
            if i > 0:
                nueva_serv = copy.deepcopy(tabla_serv._tbl)
                nueva_rec = copy.deepcopy(tabla_rec._tbl)
                body.append(nueva_serv)
                body.append(nueva_rec)
                tabla_rec_actual = doc.tables[-1]
            else:
                tabla_rec_actual = tabla_rec

            fila = tabla_rec_actual.add_row().cells
            fila[0].text = str(rec.get("Número Línea", ""))
            if col_ticket:
                fila[1].text = str(rec.get(col_ticket, ""))
            fila[2].text = str(rec.get("Horas Netas Reclamo", ""))
            fila[3].text = str(rec.get("Tipo Solución Reclamo", ""))
            fila[4].text = str(rec.get("Fecha Inicio Reclamo", ""))

        if any((eventos, conclusion, propuesta)):
            idx = body.index(tabla_rec._tbl)
            inserciones = []
            if eventos:
                inserciones.append(doc.add_paragraph(
                    f"Eventos sucedidos de mayor impacto en SLA: {eventos}"
                )._element)
            if conclusion:
                inserciones.append(doc.add_paragraph(f"Conclusión: {conclusion}")._element)
            if propuesta:
                inserciones.append(doc.add_paragraph(f"Propuesta de mejora: {propuesta}")._element)
            for el in reversed(inserciones):
                body.insert(idx, el)
=======
    # ── Generar bloques por servicio ─────────────────────────────────
    col_ticket = next((c for c in ("Número Reclamo", "N° de Ticket") if c in reclamos_df.columns), None)
    col_match = "Número Línea" if "Número Línea" in reclamos_df.columns else None

    for _, srv in servicios_ordenados.iterrows():
        # Tabla 2 con datos del servicio
        elem2 = copy.deepcopy(tabla2_tpl)
        cuerpo.append(elem2)
        t2 = doc.tables[-1]
        valores = {
            "servicio": f"{srv.get('Tipo Servicio', '')} {srv.get('Número Línea', '')}",
            "cliente": str(srv.get('Nombre Cliente', "")),
            "ticket": "",
            "domicilio": str(srv.get('Dirección Servicio', "")),
            "sla": str(srv.get('SLA', srv.get('SLA Entregado', "")))
        }
        if col_ticket and col_match:
            mask = reclamos_df[col_match] == srv.get(col_match)
            tickets = [str(t) for t in reclamos_df.loc[mask, col_ticket].dropna().unique()]
            valores["ticket"] = ", ".join(tickets)

        for row in t2.rows:
            titulo = row.cells[0].text.lower()
            if "servicio" in titulo:
                row.cells[1].text = valores["servicio"].strip()
            elif "cliente" in titulo:
                row.cells[1].text = valores["cliente"]
            elif "ticket" in titulo or "reclamo" in titulo:
                row.cells[1].text = valores["ticket"]
            elif "domicilio" in titulo:
                row.cells[1].text = valores["domicilio"]
            elif "sla" in titulo:
                row.cells[1].text = valores["sla"]

        # Párrafos informativos
        idx = cuerpo.index(elem2)
        for etq, txt in [
            ("Eventos sucedidos de mayor impacto en SLA:", eventos),
            ("Conclusión:", conclusion),
            ("Propuesta de mejora:", propuesta),
        ]:
            p = doc.add_paragraph(f"{etq} {txt}")
            cuerpo.remove(p._p)
            cuerpo.insert(idx + 1, p._p)
            idx += 1

        # Tabla 3 con los reclamos del servicio
        elem3 = copy.deepcopy(tabla3_tpl)
        cuerpo.insert(idx + 1, elem3)
        t3 = doc.tables[-1]
        while len(t3.rows) > 1:
            t3._tbl.remove(t3.rows[1]._tr)
        if col_match:
            recls = reclamos_df[reclamos_df[col_match] == srv.get(col_match)]
        else:
            recls = reclamos_df
        for _, rec in recls.iterrows():
            cells = t3.add_row().cells
            cells[0].text = str(rec.get("Número Línea", ""))
            cells[1].text = str(rec.get(col_ticket, ""))
            cells[2].text = str(rec.get("Horas Netas Reclamo", ""))
            cells[3].text = str(rec.get("Tipo Solución Reclamo", ""))
            cells[4].text = str(rec.get("Fecha Inicio Reclamo", ""))
>>>>>>> c5af0745

    # ── Guardar DOCX temporal ───────────────────────────────────────
    fd, ruta_docx = tempfile.mkstemp(suffix=".docx")
    os.close(fd)
    doc.save(ruta_docx)

    # ── Modificación COM opcional (Windows) ─────────────────────────
    if win32 and pythoncom and os.name == "nt":
        _ajustar_titulo_com(ruta_docx, mes, anio)

    # ── Exportar PDF (si se solicitó) ───────────────────────────────
    if exportar_pdf:
        ruta_pdf = Path(ruta_docx).with_suffix(".pdf")
        convertido = False

        if win32 and os.name == "nt":
            try:
                word = win32.Dispatch("Word.Application")
                docx = word.Documents.Open(ruta_docx)
                docx.SaveAs(str(ruta_pdf), FileFormat=17)
                docx.Close()
                word.Quit()
                convertido = True
            except Exception:
                logger.warning("Conversión a PDF con win32 falló")

        if not convertido:
            try:
                from docx2pdf import convert  # type: ignore
                convert(ruta_docx, str(ruta_pdf))
                converted = True
            except Exception:
                logger.warning("Conversión a PDF con docx2pdf falló")

        if convertido:
            Path(ruta_docx).unlink(missing_ok=True)
            return str(ruta_pdf)

    return ruta_docx


# ──────────────────────────── AUXILIAR COM ───────────────────────────
def _ajustar_titulo_com(path: str, mes: str, anio: str) -> None:
    """Sobreescribe título mediante COM en Windows."""
    try:
        pythoncom.CoInitialize()
        word = win32.Dispatch("Word.Application")
        word.Visible = False
        doc = word.Documents.Open(path)
        titulo = f"Informe SLA {mes} {anio}"
        for shape in doc.Shapes:
            if shape.TextFrame.HasText and "Informe SLA" in shape.TextFrame.TextRange.Text:
                shape.TextFrame.TextRange.Text = titulo
        doc.Save()
        doc.Close()
        word.Quit()
    except Exception as exc:  # pragma: no cover
        logger.error("Error COM ajustando título SLA: %s", exc)
    finally:
        if pythoncom:
            pythoncom.CoUninitialize()<|MERGE_RESOLUTION|>--- conflicted
+++ resolved
@@ -386,8 +386,7 @@
         c[2].text = str(fila["Nombre Cliente"])
         c[3].text = str(fila["Horas Reclamos Todos"])
         c[4].text = f"{float(fila['SLA']) * 100:.2f}%"
-
-<<<<<<< HEAD
+		
     # ── Inserción de textos libres (eventos, conclusión, propuesta) ──
     tabla_serv = doc.tables[1] if len(doc.tables) > 1 else None
     tabla_rec = doc.tables[2] if len(doc.tables) > 2 else None
@@ -433,7 +432,7 @@
                 inserciones.append(doc.add_paragraph(f"Propuesta de mejora: {propuesta}")._element)
             for el in reversed(inserciones):
                 body.insert(idx, el)
-=======
+
     # ── Generar bloques por servicio ─────────────────────────────────
     col_ticket = next((c for c in ("Número Reclamo", "N° de Ticket") if c in reclamos_df.columns), None)
     col_match = "Número Línea" if "Número Línea" in reclamos_df.columns else None
@@ -497,7 +496,7 @@
             cells[2].text = str(rec.get("Horas Netas Reclamo", ""))
             cells[3].text = str(rec.get("Tipo Solución Reclamo", ""))
             cells[4].text = str(rec.get("Fecha Inicio Reclamo", ""))
->>>>>>> c5af0745
+
 
     # ── Guardar DOCX temporal ───────────────────────────────────────
     fd, ruta_docx = tempfile.mkstemp(suffix=".docx")
