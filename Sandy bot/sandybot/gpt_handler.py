--- conflicted
+++ resolved
@@ -1,255 +1,236 @@
-"""
-Manejador de interacciones con GPT con soporte para cache y manejo de errores.
-"""
-import json
-import logging
-import asyncio
-from typing import List, Dict, Any, Optional, Union
-from datetime import datetime
-import openai
-from jsonschema import validate, ValidationError
-from .config import config
-from .utils import cargar_json, guardar_json
-
-logger = logging.getLogger(__name__)
-
-class GPTHandler:
-    """
-    Clase para manejar interacciones con la API de OpenAI GPT.
-    Implementa cache, reintentos, y manejo de rate limits.
-    """
-    def __init__(self):
-        # Cargar la cache desde disco para conservar respuestas entre ejecuciones
-        self.cache: Dict[str, Dict[str, str]] = cargar_json(config.GPT_CACHE_FILE)
-        # Se crea un cliente asíncrono para la API de OpenAI.
-        # De esta forma se aprovecha la nueva interfaz de la
-        # biblioteca ``openai`` a partir de la versión 1.x.
-        self.client = openai.AsyncOpenAI(api_key=config.OPENAI_API_KEY)
-        
-    async def consultar_gpt(self, mensaje: str, cache: bool = True) -> str:
-        """
-        Consulta GPT con manejo de cache y errores
-
-        Args:
-            mensaje: El texto a enviar a GPT
-            cache: Si True, intenta usar respuesta cacheada
-
-        Returns:
-            str: La respuesta de GPT
-
-        Raises:
-            Exception: Si no se puede obtener respuesta después de los reintentos
-        """
-        cache_key = mensaje.strip().lower()
-        if cache and cache_key in self.cache:
-            entrada = self.cache[cache_key]
-            ts = datetime.fromisoformat(entrada["timestamp"])
-            if (datetime.now() - ts).seconds < config.GPT_CACHE_TIMEOUT:
-                logger.info("Usando respuesta cacheada para: %s", mensaje[:50])
-                return entrada["response"]
-
-        # Limpiar respuestas vencidas de la cache
-        ahora = datetime.now()
-        vencidos = [k for k, v in self.cache.items()
-                   if (ahora - datetime.fromisoformat(v["timestamp"])).seconds >= config.GPT_CACHE_TIMEOUT]
-        for k in vencidos:
-            del self.cache[k]
-        if vencidos:
-            guardar_json(self.cache, config.GPT_CACHE_FILE)
-
-        for intento in range(config.GPT_MAX_RETRIES):
-            try:
-                # Utiliza el cliente asíncrono creado en ``__init__`` para
-                # solicitar una nueva completitud de chat.
-                respuesta = await self.client.chat.completions.create(
-                    model=config.GPT_MODEL,
-                    messages=[{"role": "user", "content": mensaje}],
-                    temperature=0.3,
-                    timeout=config.GPT_TIMEOUT
-                )
-                resultado = respuesta.choices[0].message.content.strip()
-                
-                if cache:
-                    self.cache[cache_key] = {
-                        "timestamp": datetime.now().isoformat(),
-                        "response": resultado,
-                    }
-                    guardar_json(self.cache, config.GPT_CACHE_FILE)
-                return resultado
-                
-            except openai.RateLimitError:
-                logger.warning("Rate limit alcanzado, reintentando...")
-                # Exponential backoff with jitter
-                backoff_seconds = (2 ** intento) + (asyncio.get_running_loop().time() % 1)
-                await asyncio.sleep(backoff_seconds)
-            except openai.APIError as e:
-                logger.error("Error de API en consulta GPT: %s", str(e))
-                if intento == config.GPT_MAX_RETRIES - 1:
-                    raise
-                await asyncio.sleep(1)
-            except Exception as e:
-                logger.error("Error en consulta GPT: %s", str(e))
-                if intento == config.GPT_MAX_RETRIES - 1:
-                    raise
-
-        raise Exception("No se pudo obtener respuesta de GPT después de varios intentos")
-
-    async def detectar_intencion(self, mensaje: str) -> str:
-        """
-        Detecta la intención del usuario en el mensaje
-
-        Args:
-            mensaje: El texto del usuario
-
-        Returns:
-            str: La intención detectada ('acción', 'consulta', o 'neutro')
-        """
-        prompt = (
-            "Clasificá el siguiente mensaje en una sola palabra según la intención del usuario:\n\n"
-            "• acción → si está pidiendo que se ejecute algo\n"
-            "• consulta → si está pidiendo una explicación\n"
-            "• neutro → si es saludo o no se puede clasificar\n\n"
-            f"Mensaje: \"{mensaje}\"\n"
-            "Respuesta: "
-        )
-        
-        try:
-            respuesta = await self.consultar_gpt(prompt)
-            salida = respuesta.lower().strip()
-            return salida if salida in ["acción", "consulta", "neutro"] else "neutro"
-        except Exception as e:
-            logger.error("Error al detectar intención: %s", str(e))
-            return "neutro"
-
-    async def clasificar_flujo(self, mensaje: str) -> str:
-        """Clasifica un mensaje en uno de los flujos disponibles."""
-        flujos = [
-            "comparar_fo",
-            "verificar_ingresos",
-            "cargar_tracking",
-            "id_carrier",
-            "informe_repetitividad",
-            "informe_sla",
-            "start",
-            "otro",
-        ]
-
-        opciones = ", ".join(flujos)
-        prompt = (
-            "Indicá solo el nombre interno del flujo que coincide con el texto.\n"
-            f"Opciones: {opciones}.\n"
-            f"Texto: '{mensaje}'\n"
-            "Respuesta: "
-        )
-
-        try:
-            respuesta = await self.consultar_gpt(prompt)
-            resultado = respuesta.lower().strip()
-            return resultado if resultado in flujos else "desconocido"
-        except Exception as e:
-            logger.error("Error al clasificar flujo: %s", str(e))
-            return "desconocido"
-
-    async def generar_pregunta_intencion(self, mensaje: str) -> str:
-        """Genera una pregunta de aclaración cuando no se detecta la intención."""
-        prompt = (
-            "El siguiente mensaje no se entiende del todo: "
-            f"'{mensaje}'.\n"
-            "Formulá una pregunta breve y amable para pedir más detalles."
-        )
-
-        try:
-            return await self.consultar_gpt(prompt)
-        except Exception as e:
-            logger.error("Error al generar pregunta de intención: %s", str(e))
-            return "¿Podrías aclarar tu solicitud?"
-
-    async def procesar_json_response(
-        self,
-        contenido: str,
-        schema: Dict[str, Any]
-    ) -> Optional[Union[Dict, List]]:
-        """
-        Procesa y valida una respuesta JSON de GPT usando ``jsonschema``
-
-        Args:
-            contenido: La respuesta de GPT en formato JSON
-            schema: El esquema esperado para validación
-
-        Returns:
-            Optional[Union[Dict, List]]: Datos JSON validados o None si hay error
-        """
-        try:
-            # Limpiar respuesta
-            contenido = contenido.strip()
-            if contenido.startswith("```"):
-                contenido = contenido.split("```")[1]
-                if contenido.startswith("json"):
-                    contenido = contenido[4:]
-                contenido = contenido.strip()
-            
-            # Parsear JSON
-            data = json.loads(contenido)
-
-            # Validar contra el esquema proporcionado
-            validate(instance=data, schema=schema)
-            return data
-        except ValidationError as ve:
-            logger.error("JSON no cumple con el esquema: %s", str(ve))
-            return None
-        except Exception as e:
-            logger.error("Error al procesar respuesta JSON de GPT: %s", str(e))
-            return None
-
-    async def analizar_incidencias(self, texto: str) -> Optional[List[Dict[str, str]]]:
-<<<<<<< HEAD
-        """Analiza un texto y extrae una cronología de incidencias."""
-        prompt = (
-            "Extraé la cronología de incidencias del texto y "
-            "devolvé solo un array JSON de objetos con 'fecha' y 'evento'.\n\n"
-            f"Texto:\n{texto}"
-        )
-
-        esquema = {
-=======
-        """Analiza un texto y extrae incidencias con fecha, tarea y responsable."""
-        prompt = (
-            "Enumerá todos los eventos con su fecha, tarea y responsable en formato JSON.\n"
-            "Usá una lista de objetos con las claves 'fecha', 'tarea' y 'responsable'.\n"
-            f"Texto:\n{texto}\nRespuesta:"
-        )
-        schema = {
->>>>>>> 3c986d68
-            "type": "array",
-            "items": {
-                "type": "object",
-                "properties": {
-                    "fecha": {"type": "string"},
-<<<<<<< HEAD
-                    "evento": {"type": "string"},
-                },
-                "required": ["fecha", "evento"],
-=======
-                    "tarea": {"type": "string"},
-                    "responsable": {"type": "string"},
-                },
-                "required": ["fecha", "tarea", "responsable"],
->>>>>>> 3c986d68
-            },
-        }
-
-        try:
-            respuesta = await self.consultar_gpt(prompt)
-<<<<<<< HEAD
-            return await self.procesar_json_response(respuesta, esquema)
-        except Exception as e:
-            logger.error("Error al analizar incidencias: %s", e)
-=======
-            return await self.procesar_json_response(respuesta, schema)
-        except Exception as e:
-            logger.error("Error al analizar incidencias: %s", str(e))
->>>>>>> 3c986d68
-            return None
-
-# Instancia global
-gpt = GPTHandler()
+"""
+Manejador de interacciones con GPT con soporte para cache y manejo de errores.
+"""
+import json
+import logging
+import asyncio
+from typing import List, Dict, Any, Optional, Union
+from datetime import datetime
+import openai
+from jsonschema import validate, ValidationError
+from .config import config
+from .utils import cargar_json, guardar_json
+
+logger = logging.getLogger(__name__)
+
+class GPTHandler:
+    """
+    Clase para manejar interacciones con la API de OpenAI GPT.
+    Implementa cache, reintentos, y manejo de rate limits.
+    """
+    def __init__(self):
+        # Cargar la cache desde disco para conservar respuestas entre ejecuciones
+        self.cache: Dict[str, Dict[str, str]] = cargar_json(config.GPT_CACHE_FILE)
+        # Se crea un cliente asíncrono para la API de OpenAI.
+        # De esta forma se aprovecha la nueva interfaz de la
+        # biblioteca ``openai`` a partir de la versión 1.x.
+        self.client = openai.AsyncOpenAI(api_key=config.OPENAI_API_KEY)
+        
+    async def consultar_gpt(self, mensaje: str, cache: bool = True) -> str:
+        """
+        Consulta GPT con manejo de cache y errores
+
+        Args:
+            mensaje: El texto a enviar a GPT
+            cache: Si True, intenta usar respuesta cacheada
+
+        Returns:
+            str: La respuesta de GPT
+
+        Raises:
+            Exception: Si no se puede obtener respuesta después de los reintentos
+        """
+        cache_key = mensaje.strip().lower()
+        if cache and cache_key in self.cache:
+            entrada = self.cache[cache_key]
+            ts = datetime.fromisoformat(entrada["timestamp"])
+            if (datetime.now() - ts).seconds < config.GPT_CACHE_TIMEOUT:
+                logger.info("Usando respuesta cacheada para: %s", mensaje[:50])
+                return entrada["response"]
+
+        # Limpiar respuestas vencidas de la cache
+        ahora = datetime.now()
+        vencidos = [k for k, v in self.cache.items()
+                   if (ahora - datetime.fromisoformat(v["timestamp"])).seconds >= config.GPT_CACHE_TIMEOUT]
+        for k in vencidos:
+            del self.cache[k]
+        if vencidos:
+            guardar_json(self.cache, config.GPT_CACHE_FILE)
+
+        for intento in range(config.GPT_MAX_RETRIES):
+            try:
+                # Utiliza el cliente asíncrono creado en ``__init__`` para
+                # solicitar una nueva completitud de chat.
+                respuesta = await self.client.chat.completions.create(
+                    model=config.GPT_MODEL,
+                    messages=[{"role": "user", "content": mensaje}],
+                    temperature=0.3,
+                    timeout=config.GPT_TIMEOUT
+                )
+                resultado = respuesta.choices[0].message.content.strip()
+                
+                if cache:
+                    self.cache[cache_key] = {
+                        "timestamp": datetime.now().isoformat(),
+                        "response": resultado,
+                    }
+                    guardar_json(self.cache, config.GPT_CACHE_FILE)
+                return resultado
+                
+            except openai.RateLimitError:
+                logger.warning("Rate limit alcanzado, reintentando...")
+                # Exponential backoff with jitter
+                backoff_seconds = (2 ** intento) + (asyncio.get_running_loop().time() % 1)
+                await asyncio.sleep(backoff_seconds)
+            except openai.APIError as e:
+                logger.error("Error de API en consulta GPT: %s", str(e))
+                if intento == config.GPT_MAX_RETRIES - 1:
+                    raise
+                await asyncio.sleep(1)
+            except Exception as e:
+                logger.error("Error en consulta GPT: %s", str(e))
+                if intento == config.GPT_MAX_RETRIES - 1:
+                    raise
+
+        raise Exception("No se pudo obtener respuesta de GPT después de varios intentos")
+
+    async def detectar_intencion(self, mensaje: str) -> str:
+        """
+        Detecta la intención del usuario en el mensaje
+
+        Args:
+            mensaje: El texto del usuario
+
+        Returns:
+            str: La intención detectada ('acción', 'consulta', o 'neutro')
+        """
+        prompt = (
+            "Clasificá el siguiente mensaje en una sola palabra según la intención del usuario:\n\n"
+            "• acción → si está pidiendo que se ejecute algo\n"
+            "• consulta → si está pidiendo una explicación\n"
+            "• neutro → si es saludo o no se puede clasificar\n\n"
+            f"Mensaje: \"{mensaje}\"\n"
+            "Respuesta: "
+        )
+        
+        try:
+            respuesta = await self.consultar_gpt(prompt)
+            salida = respuesta.lower().strip()
+            return salida if salida in ["acción", "consulta", "neutro"] else "neutro"
+        except Exception as e:
+            logger.error("Error al detectar intención: %s", str(e))
+            return "neutro"
+
+    async def clasificar_flujo(self, mensaje: str) -> str:
+        """Clasifica un mensaje en uno de los flujos disponibles."""
+        flujos = [
+            "comparar_fo",
+            "verificar_ingresos",
+            "cargar_tracking",
+            "id_carrier",
+            "informe_repetitividad",
+            "informe_sla",
+            "start",
+            "otro",
+        ]
+
+        opciones = ", ".join(flujos)
+        prompt = (
+            "Indicá solo el nombre interno del flujo que coincide con el texto.\n"
+            f"Opciones: {opciones}.\n"
+            f"Texto: '{mensaje}'\n"
+            "Respuesta: "
+        )
+
+        try:
+            respuesta = await self.consultar_gpt(prompt)
+            resultado = respuesta.lower().strip()
+            return resultado if resultado in flujos else "desconocido"
+        except Exception as e:
+            logger.error("Error al clasificar flujo: %s", str(e))
+            return "desconocido"
+
+    async def generar_pregunta_intencion(self, mensaje: str) -> str:
+        """Genera una pregunta de aclaración cuando no se detecta la intención."""
+        prompt = (
+            "El siguiente mensaje no se entiende del todo: "
+            f"'{mensaje}'.\n"
+            "Formulá una pregunta breve y amable para pedir más detalles."
+        )
+
+        try:
+            return await self.consultar_gpt(prompt)
+        except Exception as e:
+            logger.error("Error al generar pregunta de intención: %s", str(e))
+            return "¿Podrías aclarar tu solicitud?"
+
+    async def procesar_json_response(
+        self,
+        contenido: str,
+        schema: Dict[str, Any]
+    ) -> Optional[Union[Dict, List]]:
+        """
+        Procesa y valida una respuesta JSON de GPT usando ``jsonschema``
+
+        Args:
+            contenido: La respuesta de GPT en formato JSON
+            schema: El esquema esperado para validación
+
+        Returns:
+            Optional[Union[Dict, List]]: Datos JSON validados o None si hay error
+        """
+        try:
+            # Limpiar respuesta
+            contenido = contenido.strip()
+            if contenido.startswith("```"):
+                contenido = contenido.split("```")[1]
+                if contenido.startswith("json"):
+                    contenido = contenido[4:]
+                contenido = contenido.strip()
+            
+            # Parsear JSON
+            data = json.loads(contenido)
+
+            # Validar contra el esquema proporcionado
+            validate(instance=data, schema=schema)
+            return data
+        except ValidationError as ve:
+            logger.error("JSON no cumple con el esquema: %s", str(ve))
+            return None
+        except Exception as e:
+            logger.error("Error al procesar respuesta JSON de GPT: %s", str(e))
+            return None
+
+    async def analizar_incidencias(self, texto: str) -> Optional[List[Dict[str, str]]]:
+
+        """Analiza un texto y extrae una cronología de incidencias."""
+        prompt = (
+            "Extraé la cronología de incidencias del texto y "
+            "devolvé solo un array JSON de objetos con 'fecha' y 'evento'.\n\n"
+            f"Texto:\n{texto}"
+        )
+
+        esquema = {
+
+            "type": "array",
+            "items": {
+                "type": "object",
+                "properties": {
+                    "fecha": {"type": "string"},
+
+                    "evento": {"type": "string"},
+                },
+                "required": ["fecha", "evento"],
+
+            },
+        }
+
+        try:
+            respuesta = await self.consultar_gpt(prompt)
+s
+            return await self.procesar_json_response(respuesta, esquema)
+        except Exception as e:
+            return None
+
+# Instancia global
+gpt = GPTHandler()