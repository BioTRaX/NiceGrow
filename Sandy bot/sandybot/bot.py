"""
Módulo principal del bot Sandy
"""
import logging
import asyncio
from typing import Dict, Any
from telegram import Update
from telegram.ext import (
    Application,
    CommandHandler,
    CallbackQueryHandler,
    MessageHandler,
    filters
)

from .config import config
from .gpt_handler import gpt
from .handlers import (
    start_handler,
    callback_handler,
    message_handler,
    document_handler,
    voice_handler,
    iniciar_comparador,
    procesar_comparacion,
    iniciar_carga_tracking,
    iniciar_descarga_tracking,
    iniciar_envio_camaras_mail
)
from .handlers import (
    agregar_destinatario,
    eliminar_destinatario,
    listar_destinatarios,
)

logger = logging.getLogger(__name__)

class SandyBot:
    """Clase principal del bot"""
    def __init__(self):
        """Inicializa el bot y sus handlers"""
        self.app = Application.builder().token(config.TELEGRAM_TOKEN).build()
        self._setup_handlers()
        
    def _setup_handlers(self):
        """Configura los handlers del bot"""
        # Comandos básicos
        self.app.add_handler(CommandHandler("start", start_handler))
        self.app.add_handler(CommandHandler("comparar_fo", iniciar_comparador))
        self.app.add_handler(CommandHandler("procesar", procesar_comparacion))
        self.app.add_handler(CommandHandler("cargar_tracking", iniciar_carga_tracking))
        self.app.add_handler(CommandHandler("descargar_tracking", iniciar_descarga_tracking))
<<<<<<< HEAD
        self.app.add_handler(CommandHandler("agregar_destinatario", agregar_destinatario))
        self.app.add_handler(CommandHandler("eliminar_destinatario", eliminar_destinatario))
        self.app.add_handler(CommandHandler("listar_destinatarios", listar_destinatarios))
=======
        self.app.add_handler(CommandHandler("enviar_camaras_mail", iniciar_envio_camaras_mail))
>>>>>>> 5de55049
        
        # Callbacks de botones
        self.app.add_handler(CallbackQueryHandler(callback_handler))
        
        # Mensajes de texto
        self.app.add_handler(MessageHandler(
            filters.TEXT & ~filters.COMMAND,
            message_handler
        ))
        
        # Documentos
        self.app.add_handler(MessageHandler(
            filters.Document.ALL,
            document_handler
        ))

        # Mensajes de voz
        self.app.add_handler(MessageHandler(
            filters.VOICE,
            voice_handler
        ))
        
        # Error handler
        self.app.add_error_handler(self._error_handler)
        
    async def _error_handler(self, update: Update, context: Any):
        """Maneja errores globales del bot"""
        logger.error("Error procesando update: %s", context.error)
        if update and update.effective_message:
            await update.effective_message.reply_text(
                "😤 Ocurrió un error inesperado. "
                "¿Por qué no intentás más tarde? #NoMeMolestes"
            )
    
    def run(self):
        """Inicia el bot en modo polling"""
        logger.info("🤖 Iniciando SandyBot...")
        self.app.run_polling()
<|MERGE_RESOLUTION|>--- conflicted
+++ resolved
@@ -1,97 +1,95 @@
-"""
-Módulo principal del bot Sandy
-"""
-import logging
-import asyncio
-from typing import Dict, Any
-from telegram import Update
-from telegram.ext import (
-    Application,
-    CommandHandler,
-    CallbackQueryHandler,
-    MessageHandler,
-    filters
-)
-
-from .config import config
-from .gpt_handler import gpt
-from .handlers import (
-    start_handler,
-    callback_handler,
-    message_handler,
-    document_handler,
-    voice_handler,
-    iniciar_comparador,
-    procesar_comparacion,
-    iniciar_carga_tracking,
-    iniciar_descarga_tracking,
-    iniciar_envio_camaras_mail
-)
-from .handlers import (
-    agregar_destinatario,
-    eliminar_destinatario,
-    listar_destinatarios,
-)
-
-logger = logging.getLogger(__name__)
-
-class SandyBot:
-    """Clase principal del bot"""
-    def __init__(self):
-        """Inicializa el bot y sus handlers"""
-        self.app = Application.builder().token(config.TELEGRAM_TOKEN).build()
-        self._setup_handlers()
-        
-    def _setup_handlers(self):
-        """Configura los handlers del bot"""
-        # Comandos básicos
-        self.app.add_handler(CommandHandler("start", start_handler))
-        self.app.add_handler(CommandHandler("comparar_fo", iniciar_comparador))
-        self.app.add_handler(CommandHandler("procesar", procesar_comparacion))
-        self.app.add_handler(CommandHandler("cargar_tracking", iniciar_carga_tracking))
-        self.app.add_handler(CommandHandler("descargar_tracking", iniciar_descarga_tracking))
-<<<<<<< HEAD
-        self.app.add_handler(CommandHandler("agregar_destinatario", agregar_destinatario))
-        self.app.add_handler(CommandHandler("eliminar_destinatario", eliminar_destinatario))
-        self.app.add_handler(CommandHandler("listar_destinatarios", listar_destinatarios))
-=======
-        self.app.add_handler(CommandHandler("enviar_camaras_mail", iniciar_envio_camaras_mail))
->>>>>>> 5de55049
-        
-        # Callbacks de botones
-        self.app.add_handler(CallbackQueryHandler(callback_handler))
-        
-        # Mensajes de texto
-        self.app.add_handler(MessageHandler(
-            filters.TEXT & ~filters.COMMAND,
-            message_handler
-        ))
-        
-        # Documentos
-        self.app.add_handler(MessageHandler(
-            filters.Document.ALL,
-            document_handler
-        ))
-
-        # Mensajes de voz
-        self.app.add_handler(MessageHandler(
-            filters.VOICE,
-            voice_handler
-        ))
-        
-        # Error handler
-        self.app.add_error_handler(self._error_handler)
-        
-    async def _error_handler(self, update: Update, context: Any):
-        """Maneja errores globales del bot"""
-        logger.error("Error procesando update: %s", context.error)
-        if update and update.effective_message:
-            await update.effective_message.reply_text(
-                "😤 Ocurrió un error inesperado. "
-                "¿Por qué no intentás más tarde? #NoMeMolestes"
-            )
-    
-    def run(self):
-        """Inicia el bot en modo polling"""
-        logger.info("🤖 Iniciando SandyBot...")
-        self.app.run_polling()
+"""
+Módulo principal del bot Sandy
+"""
+import logging
+import asyncio
+from typing import Dict, Any
+from telegram import Update
+from telegram.ext import (
+    Application,
+    CommandHandler,
+    CallbackQueryHandler,
+    MessageHandler,
+    filters
+)
+
+from .config import config
+from .gpt_handler import gpt
+from .handlers import (
+    start_handler,
+    callback_handler,
+    message_handler,
+    document_handler,
+    voice_handler,
+    iniciar_comparador,
+    procesar_comparacion,
+    iniciar_carga_tracking,
+    iniciar_descarga_tracking,
+    iniciar_envio_camaras_mail
+)
+from .handlers import (
+    agregar_destinatario,
+    eliminar_destinatario,
+    listar_destinatarios,
+)
+
+logger = logging.getLogger(__name__)
+
+class SandyBot:
+    """Clase principal del bot"""
+    def __init__(self):
+        """Inicializa el bot y sus handlers"""
+        self.app = Application.builder().token(config.TELEGRAM_TOKEN).build()
+        self._setup_handlers()
+        
+    def _setup_handlers(self):
+        """Configura los handlers del bot"""
+        # Comandos básicos
+        self.app.add_handler(CommandHandler("start", start_handler))
+        self.app.add_handler(CommandHandler("comparar_fo", iniciar_comparador))
+        self.app.add_handler(CommandHandler("procesar", procesar_comparacion))
+        self.app.add_handler(CommandHandler("cargar_tracking", iniciar_carga_tracking))
+        self.app.add_handler(CommandHandler("descargar_tracking", iniciar_descarga_tracking))
+
+        self.app.add_handler(CommandHandler("agregar_destinatario", agregar_destinatario))
+        self.app.add_handler(CommandHandler("eliminar_destinatario", eliminar_destinatario))
+        self.app.add_handler(CommandHandler("listar_destinatarios", listar_destinatarios))
+
+        
+        # Callbacks de botones
+        self.app.add_handler(CallbackQueryHandler(callback_handler))
+        
+        # Mensajes de texto
+        self.app.add_handler(MessageHandler(
+            filters.TEXT & ~filters.COMMAND,
+            message_handler
+        ))
+        
+        # Documentos
+        self.app.add_handler(MessageHandler(
+            filters.Document.ALL,
+            document_handler
+        ))
+
+        # Mensajes de voz
+        self.app.add_handler(MessageHandler(
+            filters.VOICE,
+            voice_handler
+        ))
+        
+        # Error handler
+        self.app.add_error_handler(self._error_handler)
+        
+    async def _error_handler(self, update: Update, context: Any):
+        """Maneja errores globales del bot"""
+        logger.error("Error procesando update: %s", context.error)
+        if update and update.effective_message:
+            await update.effective_message.reply_text(
+                "😤 Ocurrió un error inesperado. "
+                "¿Por qué no intentás más tarde? #NoMeMolestes"
+            )
+    
+    def run(self):
+        """Inicia el bot en modo polling"""
+        logger.info("🤖 Iniciando SandyBot...")
+        self.app.run_polling()