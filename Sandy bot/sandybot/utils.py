--- conflicted
+++ resolved
@@ -1,126 +1,69 @@
-"""
-Funciones de utilidad comunes para el bot
-"""
-
-import json
-import logging
-import unicodedata
-<<<<<<< HEAD
-from datetime import datetime
-from typing import Dict, Any, Optional
-from pathlib import Path
-from telegram import Update, Message
-=======
-from datetime import datetime
-
-from typing import Dict, Any, Optional
-from pathlib import Path
-from telegram import Update, Message
->>>>>>> 02f8c293
-
-logger = logging.getLogger(__name__)
-
-def normalizar_texto(texto: str) -> str:
-    """
-    Normaliza un string para comparaciones (elimina acentos, mayúsculas, etc)
-    
-    Args:
-        texto: Texto a normalizar
-        
-    Returns:
-        str: Texto normalizado
-    """
-    return unicodedata.normalize('NFKD', texto).encode('ascii', 'ignore').decode('ascii').lower()
-
-def cargar_json(ruta: Path) -> Dict:
-    """
-    Carga un archivo JSON de forma segura
-    
-    Args:
-        ruta: Path al archivo JSON
-        
-    Returns:
-        Dict: Datos del JSON o diccionario vacío si hay error
-    """
-    try:
-        with open(ruta, 'r', encoding='utf-8') as f:
-            return json.load(f)
-    except FileNotFoundError:
-        return {}
-    except json.JSONDecodeError as e:
-        logger.error(f"Error al decodificar JSON de {ruta}: {e}")
-        return {}
-    except Exception as e:
-        logger.error(f"Error al cargar {ruta}: {e}")
-        return {}
-
-def guardar_json(datos: Dict, ruta: Path) -> bool:
-    """
-    Guarda datos en un archivo JSON de forma segura
-    
-    Args:
-        datos: Diccionario a guardar
-        ruta: Path donde guardar el archivo
-        
-    Returns:
-        bool: True si se guardó correctamente, False en caso contrario
-    """
-    try:
-        ruta.parent.mkdir(parents=True, exist_ok=True)
-        with open(ruta, 'w', encoding='utf-8') as f:
-            json.dump(datos, f, ensure_ascii=False, indent=2)
-        return True
-    except Exception as e:
-        logger.error(f"Error al guardar {ruta}: {e}")
-        return False
-
-def timestamp_log() -> str:
-    """
-    Genera un timestamp para logs
-    
-    Returns:
-        str: Timestamp en formato YYYY-MM-DD HH:MM:SS
-    """
-<<<<<<< HEAD
-    return datetime.now().strftime("%Y-%m-%d %H:%M:%S")
-
-
-def obtener_mensaje(update: Update) -> Optional[Message]:
-    """Devuelve el objeto ``Message`` de un ``Update``.
-
-    Se revisan las distintas propiedades del ``Update`` para encontrar un
-    mensaje válido. Si no se encuentra, retorna ``None``.
-    """
-    if update.message:
-        return update.message
-    if update.edited_message:
-        return update.edited_message
-    if update.callback_query and update.callback_query.message:
-        return update.callback_query.message
-    return None
-=======
-    return datetime.now().strftime("%Y-%m-%d %H:%M:%S")
-
-
-from telegram import Update, Message
-from typing import Optional
-
-def obtener_mensaje(update: Update) -> Optional[Message]:
-    """Obtiene el objeto Message desde un Update.
-
-    Esta función permite unificar la extracción del mensaje ya sea
-    proveniente de actualizaciones directas o de callbacks.
-
-    Args:
-        update: Update recibido por el bot.
-
-    Returns:
-        Message o ``None`` si no existe.
-    """
-    if update.message:
-        return update.message
-    if update.callback_query and update.callback_query.message:
-        return update.callback_query.message
-    return None
-
->>>>>>> 02f8c293
+"""
+Funciones de utilidad comunes para el bot
+"""
+
+import json
+import logging
+import unicodedata
+from datetime import datetime
+from typing import Dict, Any, Optional
+from pathlib import Path
+from telegram import Update, Message
+
+logger = logging.getLogger(__name__)
+
+def normalizar_texto(texto: str) -> str:
+    """
+    Normaliza un string para comparaciones (elimina acentos, mayúsculas, etc)
+    """
+    return unicodedata.normalize('NFKD', texto).encode('ascii', 'ignore').decode('ascii').lower()
+
+def cargar_json(ruta: Path) -> Dict:
+    """
+    Carga un archivo JSON de forma segura
+    """
+    try:
+        with open(ruta, 'r', encoding='utf-8') as f:
+            return json.load(f)
+    except FileNotFoundError:
+        return {}
+    except json.JSONDecodeError as e:
+        logger.error(f"Error al decodificar JSON de {ruta}: {e}")
+        return {}
+    except Exception as e:
+        logger.error(f"Error al cargar {ruta}: {e}")
+        return {}
+
+def guardar_json(datos: Dict, ruta: Path) -> bool:
+    """
+    Guarda datos en un archivo JSON de forma segura
+    """
+    try:
+        ruta.parent.mkdir(parents=True, exist_ok=True)
+        with open(ruta, 'w', encoding='utf-8') as f:
+            json.dump(datos, f, ensure_ascii=False, indent=2)
+        return True
+    except Exception as e:
+        logger.error(f"Error al guardar {ruta}: {e}")
+        return False
+
+def timestamp_log() -> str:
+    """
+    Genera un timestamp para logs
+    """
+    return datetime.now().strftime("%Y-%m-%d %H:%M:%S")
+
+def obtener_mensaje(update: Update) -> Optional[Message]:
+    """
+    Devuelve el objeto ``Message`` de un ``Update``.
+
+    Se revisan las distintas propiedades del ``Update`` para encontrar un
+    mensaje válido. Si no se encuentra, retorna ``None``.
+    """
+    if update.message:
+        return update.message
+    if update.edited_message:
+        return update.edited_message
+    if update.callback_query and update.callback_query.message:
+        return update.callback_query.message
+    return None