"""
Funciones de utilidad comunes para el bot
"""
<<<<<<< HEAD
import json
import logging
import unicodedata
from datetime import datetime
=======
import json
import logging
import unicodedata
from datetime import datetime
>>>>>>> b27d5a18
from typing import Dict, Any, Optional
from pathlib import Path
from telegram import Update, Message

logger = logging.getLogger(__name__)

def normalizar_texto(texto: str) -> str:
    """
    Normaliza un string para comparaciones (elimina acentos, mayúsculas, etc)
    
    Args:
        texto: Texto a normalizar
        
    Returns:
        str: Texto normalizado
    """
    return unicodedata.normalize('NFKD', texto).encode('ascii', 'ignore').decode('ascii').lower()

def cargar_json(ruta: Path) -> Dict:
    """
    Carga un archivo JSON de forma segura
    
    Args:
        ruta: Path al archivo JSON
        
    Returns:
        Dict: Datos del JSON o diccionario vacío si hay error
    """
    try:
        with open(ruta, 'r', encoding='utf-8') as f:
            return json.load(f)
    except FileNotFoundError:
        return {}
    except json.JSONDecodeError as e:
        logger.error(f"Error al decodificar JSON de {ruta}: {e}")
        return {}
    except Exception as e:
        logger.error(f"Error al cargar {ruta}: {e}")
        return {}

def guardar_json(datos: Dict, ruta: Path) -> bool:
    """
    Guarda datos en un archivo JSON de forma segura
    
    Args:
        datos: Diccionario a guardar
        ruta: Path donde guardar el archivo
        
    Returns:
        bool: True si se guardó correctamente, False en caso contrario
    """
    try:
        ruta.parent.mkdir(parents=True, exist_ok=True)
        with open(ruta, 'w', encoding='utf-8') as f:
            json.dump(datos, f, ensure_ascii=False, indent=2)
        return True
    except Exception as e:
        logger.error(f"Error al guardar {ruta}: {e}")
        return False

def timestamp_log() -> str:
    """
    Genera un timestamp para logs
    
    Returns:
        str: Timestamp en formato YYYY-MM-DD HH:MM:SS
    """
    return datetime.now().strftime("%Y-%m-%d %H:%M:%S")


def obtener_mensaje(update: Update) -> Optional[Message]:
<<<<<<< HEAD
    """Devuelve el objeto Message asociado a un Update.

    La función revisa primero si el update contiene ``update.message`` y
    lo retorna. En caso de ser una interacción proveniente de un botón,
    utiliza ``update.callback_query.message``. Si ninguna de las dos
    propiedades está presente, devuelve ``None``.
    """
    if update.message:
        return update.message
    if update.callback_query:
=======
    """Obtiene el objeto Message desde un Update.

    Esta función permite unificar la extracción del mensaje ya sea
    proveniente de actualizaciones directas o de callbacks.

    Args:
        update: Update recibido por el bot.

    Returns:
        Message o ``None`` si no existe.
    """
    if update.message:
        return update.message
    if update.callback_query and update.callback_query.message:
>>>>>>> b27d5a18
        return update.callback_query.message
    return None<|MERGE_RESOLUTION|>--- conflicted
+++ resolved
@@ -1,114 +1,99 @@
-"""
-Funciones de utilidad comunes para el bot
-"""
-<<<<<<< HEAD
-import json
-import logging
-import unicodedata
-from datetime import datetime
-=======
-import json
-import logging
-import unicodedata
-from datetime import datetime
->>>>>>> b27d5a18
-from typing import Dict, Any, Optional
-from pathlib import Path
-from telegram import Update, Message
-
-logger = logging.getLogger(__name__)
-
-def normalizar_texto(texto: str) -> str:
-    """
-    Normaliza un string para comparaciones (elimina acentos, mayúsculas, etc)
-    
-    Args:
-        texto: Texto a normalizar
-        
-    Returns:
-        str: Texto normalizado
-    """
-    return unicodedata.normalize('NFKD', texto).encode('ascii', 'ignore').decode('ascii').lower()
-
-def cargar_json(ruta: Path) -> Dict:
-    """
-    Carga un archivo JSON de forma segura
-    
-    Args:
-        ruta: Path al archivo JSON
-        
-    Returns:
-        Dict: Datos del JSON o diccionario vacío si hay error
-    """
-    try:
-        with open(ruta, 'r', encoding='utf-8') as f:
-            return json.load(f)
-    except FileNotFoundError:
-        return {}
-    except json.JSONDecodeError as e:
-        logger.error(f"Error al decodificar JSON de {ruta}: {e}")
-        return {}
-    except Exception as e:
-        logger.error(f"Error al cargar {ruta}: {e}")
-        return {}
-
-def guardar_json(datos: Dict, ruta: Path) -> bool:
-    """
-    Guarda datos en un archivo JSON de forma segura
-    
-    Args:
-        datos: Diccionario a guardar
-        ruta: Path donde guardar el archivo
-        
-    Returns:
-        bool: True si se guardó correctamente, False en caso contrario
-    """
-    try:
-        ruta.parent.mkdir(parents=True, exist_ok=True)
-        with open(ruta, 'w', encoding='utf-8') as f:
-            json.dump(datos, f, ensure_ascii=False, indent=2)
-        return True
-    except Exception as e:
-        logger.error(f"Error al guardar {ruta}: {e}")
-        return False
-
-def timestamp_log() -> str:
-    """
-    Genera un timestamp para logs
-    
-    Returns:
-        str: Timestamp en formato YYYY-MM-DD HH:MM:SS
-    """
-    return datetime.now().strftime("%Y-%m-%d %H:%M:%S")
-
-
-def obtener_mensaje(update: Update) -> Optional[Message]:
-<<<<<<< HEAD
-    """Devuelve el objeto Message asociado a un Update.
-
-    La función revisa primero si el update contiene ``update.message`` y
-    lo retorna. En caso de ser una interacción proveniente de un botón,
-    utiliza ``update.callback_query.message``. Si ninguna de las dos
-    propiedades está presente, devuelve ``None``.
-    """
-    if update.message:
-        return update.message
-    if update.callback_query:
-=======
-    """Obtiene el objeto Message desde un Update.
-
-    Esta función permite unificar la extracción del mensaje ya sea
-    proveniente de actualizaciones directas o de callbacks.
-
-    Args:
-        update: Update recibido por el bot.
-
-    Returns:
-        Message o ``None`` si no existe.
-    """
-    if update.message:
-        return update.message
-    if update.callback_query and update.callback_query.message:
->>>>>>> b27d5a18
-        return update.callback_query.message
-    return None+"""
+Funciones de utilidad comunes para el bot
+"""
+
+import json
+import logging
+import unicodedata
+from datetime import datetime
+
+from typing import Dict, Any, Optional
+from pathlib import Path
+from telegram import Update, Message
+
+logger = logging.getLogger(__name__)
+
+def normalizar_texto(texto: str) -> str:
+    """
+    Normaliza un string para comparaciones (elimina acentos, mayúsculas, etc)
+    
+    Args:
+        texto: Texto a normalizar
+        
+    Returns:
+        str: Texto normalizado
+    """
+    return unicodedata.normalize('NFKD', texto).encode('ascii', 'ignore').decode('ascii').lower()
+
+def cargar_json(ruta: Path) -> Dict:
+    """
+    Carga un archivo JSON de forma segura
+    
+    Args:
+        ruta: Path al archivo JSON
+        
+    Returns:
+        Dict: Datos del JSON o diccionario vacío si hay error
+    """
+    try:
+        with open(ruta, 'r', encoding='utf-8') as f:
+            return json.load(f)
+    except FileNotFoundError:
+        return {}
+    except json.JSONDecodeError as e:
+        logger.error(f"Error al decodificar JSON de {ruta}: {e}")
+        return {}
+    except Exception as e:
+        logger.error(f"Error al cargar {ruta}: {e}")
+        return {}
+
+def guardar_json(datos: Dict, ruta: Path) -> bool:
+    """
+    Guarda datos en un archivo JSON de forma segura
+    
+    Args:
+        datos: Diccionario a guardar
+        ruta: Path donde guardar el archivo
+        
+    Returns:
+        bool: True si se guardó correctamente, False en caso contrario
+    """
+    try:
+        ruta.parent.mkdir(parents=True, exist_ok=True)
+        with open(ruta, 'w', encoding='utf-8') as f:
+            json.dump(datos, f, ensure_ascii=False, indent=2)
+        return True
+    except Exception as e:
+        logger.error(f"Error al guardar {ruta}: {e}")
+        return False
+
+def timestamp_log() -> str:
+    """
+    Genera un timestamp para logs
+    
+    Returns:
+        str: Timestamp en formato YYYY-MM-DD HH:MM:SS
+    """
+    return datetime.now().strftime("%Y-%m-%d %H:%M:%S")
+
+
+from telegram import Update, Message
+from typing import Optional
+
+def obtener_mensaje(update: Update) -> Optional[Message]:
+    """Obtiene el objeto Message desde un Update.
+
+    Esta función permite unificar la extracción del mensaje ya sea
+    proveniente de actualizaciones directas o de callbacks.
+
+    Args:
+        update: Update recibido por el bot.
+
+    Returns:
+        Message o ``None`` si no existe.
+    """
+    if update.message:
+        return update.message
+    if update.callback_query and update.callback_query.message:
+        return update.callback_query.message
+    return None