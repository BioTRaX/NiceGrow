"""Configuración centralizada para el bot Sandy.

Este módulo concentra la lectura de todas las variables de entorno
necesarias para ejecutar el bot.  El resto del código sólo importa
:class:`Config` y no debe preocuparse por cómo se obtienen estos valores.
"""

from __future__ import annotations

import logging
import os
from pathlib import Path
from typing import Dict, Any

from dotenv import load_dotenv


class Config:  # pylint: disable=too-many-instance-attributes
    """Singleton con toda la configuración global del bot."""

    _instance: "Config | None" = None

    # ───────────────────── INSTANCIACIÓN ÚNICA ──────────────────────
    def __new__(cls, *args, **kwargs):  # noqa: D401
        if cls._instance is None:
            cls._instance = super().__new__(cls)  # type: ignore[misc]
            cls._instance._initialized = False
        return cls._instance

    # ───────────────────────── CONSTRUCTOR ──────────────────────────
    def __init__(self) -> None:
        if self._initialized:  # evita re-inicializar singleton
            return

        # 1) Cargar variables de entorno desde .env (si existe)
        load_dotenv()

        # 2) Directorios base del proyecto
        self.BASE_DIR = Path(__file__).parent.parent
        self.DATA_DIR = self.BASE_DIR / "data"
        self.LOG_DIR = self.BASE_DIR / "logs"
        self.HISTORICO_DIR = self.DATA_DIR / "historico"

<<<<<<< HEAD
        # Rutas historial/plantillas SLA
        self.SLA_HISTORIAL_DIR = Path(
            os.getenv("SLA_HISTORIAL_DIR", self.BASE_DIR / "templates" / "Historicos")
        )
=======
        # Plantillas y reportes de SLA
        self.SLA_HISTORIAL_DIR = self.BASE_DIR / "templates" / "Historicos"
>>>>>>> 11e3a6cc

        # Crear carpetas necesarias (idempotente)
        for carpeta in (
            self.DATA_DIR,
            self.LOG_DIR,
            self.HISTORICO_DIR,
            self.SLA_HISTORIAL_DIR,
        ):
            carpeta.mkdir(parents=True, exist_ok=True)

        # 3) API Keys y TOKENS
        self.TELEGRAM_TOKEN = os.getenv("TELEGRAM_TOKEN")
        self.OPENAI_API_KEY = os.getenv("OPENAI_API_KEY")
        self.NOTION_TOKEN = os.getenv("NOTION_TOKEN")
        self.NOTION_DATABASE_ID = os.getenv("NOTION_DATABASE_ID")
        self.SLACK_WEBHOOK_URL = os.getenv("SLACK_WEBHOOK_URL")
        self.SUPERVISOR_DB_ID = os.getenv("SUPERVISOR_DB_ID")

        # 4) Archivos comunes
        self.ARCHIVO_CONTADOR = self.DATA_DIR / "contador_diario.json"
        self.ARCHIVO_INTERACCIONES = self.DATA_DIR / "interacciones.json"
        self.ARCHIVO_DESTINATARIOS = self.DATA_DIR / "destinatarios.json"
        self.LOG_FILE = self.LOG_DIR / "sandy.log"
        self.ERRORES_FILE = self.LOG_DIR / "errores_ingresos.log"
        self.GPT_CACHE_FILE = self.DATA_DIR / "gpt_cache.json"

        # 5) Plantillas
        self.PLANTILLA_PATH = os.getenv(
            "PLANTILLA_PATH",
            str(self.BASE_DIR / "templates" / "plantilla_informe.docx"),
        )
        self.SLA_PLANTILLA_PATH = os.getenv(
            "SLA_TEMPLATE_PATH",
            str(self.BASE_DIR / "templates" / "Template Informe SLA.docx"),
        )
        Path(self.SLA_PLANTILLA_PATH).parent.mkdir(parents=True, exist_ok=True)

        # 6) Firma de correos opcional
        self.SIGNATURE_PATH = os.getenv("SIGNATURE_PATH")

        # 7) GPT
        self.GPT_MODEL = os.getenv("GPT_MODEL", "gpt-4")
        self.GPT_TIMEOUT = 30
        self.GPT_MAX_RETRIES = 3
        self.GPT_CACHE_TIMEOUT = 3600  # 1 hora

        # 8) Conexión BD
        self.DB_HOST = os.getenv("DB_HOST", "localhost")
        self.DB_PORT = os.getenv("DB_PORT", "5432")
        self.DB_NAME = os.getenv("DB_NAME", "sandybot")
        self.DB_USER = os.getenv("DB_USER")
        self.DB_PASSWORD = os.getenv("DB_PASSWORD")

        # 9) SMTP / Email
        self.SMTP_HOST = os.getenv("SMTP_HOST", os.getenv("EMAIL_HOST", "smtp.gmail.com"))
        self.SMTP_PORT = int(os.getenv("SMTP_PORT", os.getenv("EMAIL_PORT", "465")))
        self.SMTP_USER = os.getenv("SMTP_USER", os.getenv("EMAIL_USER"))
        self.SMTP_PASSWORD = os.getenv("SMTP_PASSWORD", os.getenv("EMAIL_PASSWORD"))
        self.EMAIL_FROM = os.getenv("EMAIL_FROM")
        self.SMTP_USE_TLS = os.getenv("SMTP_USE_TLS", "true").lower() != "false"

        # Aliases legacy
        self.EMAIL_HOST = self.SMTP_HOST
        self.EMAIL_PORT = self.SMTP_PORT
        self.EMAIL_USER = self.SMTP_USER
        self.EMAIL_PASSWORD = self.SMTP_PASSWORD

        # Validación final
        self._validate_env()

        self._initialized = True

    # ---------------------------------------------------------------- #
    @property
    def DESTINATARIOS_FILE(self):  # noqa: D401
        """Alias de compatibilidad posterior."""
        return self.ARCHIVO_DESTINATARIOS

    # ---------------------------------------------------------------- #
    def _validate_env(self) -> None:
        """Comprueba variables obligatorias y lanza errores / warnings."""
        obligatorias = {
            "TELEGRAM_TOKEN": self.TELEGRAM_TOKEN,
            "OPENAI_API_KEY": self.OPENAI_API_KEY,
            "NOTION_TOKEN": self.NOTION_TOKEN,
            "NOTION_DATABASE_ID": self.NOTION_DATABASE_ID,
            "DB_USER": self.DB_USER,
            "DB_PASSWORD": self.DB_PASSWORD,
        }
        faltantes = [v for v, val in obligatorias.items() if not val]
        if faltantes:
            raise ValueError(
                "Variables de entorno requeridas faltantes: " + ", ".join(faltantes)
            )

        opcionales = {
            "SLACK_WEBHOOK_URL": self.SLACK_WEBHOOK_URL,
            "SUPERVISOR_DB_ID": self.SUPERVISOR_DB_ID,
        }
        warn = [v for v, val in opcionales.items() if not val]
        if warn:
            logging.warning("Variables opcionales ausentes: %s", ", ".join(warn))

        email_faltantes = [
            n for n in ("SMTP_USER", "SMTP_PASSWORD", "EMAIL_FROM") if not getattr(self, n)
        ]
        if email_faltantes:
            logging.warning("Variables de correo no definidas: %s", ", ".join(email_faltantes))


# Instancia global
config = Config()<|MERGE_RESOLUTION|>--- conflicted
+++ resolved
@@ -41,15 +41,15 @@
         self.LOG_DIR = self.BASE_DIR / "logs"
         self.HISTORICO_DIR = self.DATA_DIR / "historico"
 
-<<<<<<< HEAD
+
         # Rutas historial/plantillas SLA
         self.SLA_HISTORIAL_DIR = Path(
             os.getenv("SLA_HISTORIAL_DIR", self.BASE_DIR / "templates" / "Historicos")
         )
-=======
+
         # Plantillas y reportes de SLA
         self.SLA_HISTORIAL_DIR = self.BASE_DIR / "templates" / "Historicos"
->>>>>>> 11e3a6cc
+
 
         # Crear carpetas necesarias (idempotente)
         for carpeta in (
