--- conflicted
+++ resolved
@@ -1,164 +1,132 @@
-# + Nombre de archivo: config.py
-# + Ubicación de archivo: Sandy bot/sandybot/config.py
-# User-provided custom instructions
 """Configuración centralizada para el bot Sandy.
 
 Este módulo concentra la lectura de todas las variables de entorno
-necesarias para ejecutar el bot. A partir de aquí se definen rutas de
-trabajo, claves de acceso a APIs y parámetros de conexión.  De esta
-forma el resto del código sólo importa :class:`Config` y no debe
-preocuparse por dónde provienen esos valores.
+necesarias para ejecutar el bot.  El resto del código sólo importa
+:class:`Config` y no debe preocuparse por cómo se obtienen estos valores.
 """
+
+from __future__ import annotations
+
+import logging
 import os
-import logging
+from pathlib import Path
 from typing import Dict, Any
-from pathlib import Path
+
 from dotenv import load_dotenv
 
 
-class Config:
-    """Clase singleton para manejar la configuración global.
+class Config:  # pylint: disable=too-many-instance-attributes
+    """Singleton con toda la configuración global del bot."""
 
-    Al instanciarla se cargan las variables de entorno indispensables
-    para el funcionamiento del bot.  Además de las claves de Telegram,
-    OpenAI y Notion se añaden ``SLACK_WEBHOOK_URL`` y ``SUPERVISOR_DB_ID``
-    que permiten enviar alertas a Slack y registrar acciones en una
-    base de Notion destinada al modo supervisor.
-    """
-    _instance = None
+    _instance: "Config | None" = None
 
-    def __new__(cls):
+    # ───────────────────── INSTANCIACIÓN ÚNICA ──────────────────────
+    def __new__(cls, *args, **kwargs):  # noqa: D401
         if cls._instance is None:
-            cls._instance = super(Config, cls).__new__(cls)
+            cls._instance = super().__new__(cls)  # type: ignore[misc]
             cls._instance._initialized = False
         return cls._instance
 
-    def __init__(self):
-        if self._initialized:
+    # ───────────────────────── CONSTRUCTOR ──────────────────────────
+    def __init__(self) -> None:
+        if self._initialized:  # evita re-inicializar singleton
             return
 
-        # Cargar variables de entorno
+        # 1) Cargar variables de entorno desde .env (si existe)
         load_dotenv()
 
-        # Rutas base
+        # 2) Directorios base del proyecto
         self.BASE_DIR = Path(__file__).parent.parent
         self.DATA_DIR = self.BASE_DIR / "data"
         self.LOG_DIR = self.BASE_DIR / "logs"
-        # Carpeta para conservar trackings anteriores
         self.HISTORICO_DIR = self.DATA_DIR / "historico"
-        # Carpeta para versiones previas de la plantilla SLA
+
+        # Rutas historial/plantillas SLA
         self.SLA_HISTORIAL_DIR = Path(
-            os.getenv("SLA_HISTORIAL_DIR", self.DATA_DIR / "Historios")
+            os.getenv("SLA_HISTORIAL_DIR", self.BASE_DIR / "templates" / "Historicos")
         )
 
-        # Plantillas y reportes de SLA
-        self.SLA_HISTORIAL_DIR = self.BASE_DIR / "templates" / "Historios"
+        # Crear carpetas necesarias (idempotente)
+        for carpeta in (
+            self.DATA_DIR,
+            self.LOG_DIR,
+            self.HISTORICO_DIR,
+            self.SLA_HISTORIAL_DIR,
+        ):
+            carpeta.mkdir(parents=True, exist_ok=True)
 
-        # Crear directorios necesarios
-        self.DATA_DIR.mkdir(exist_ok=True)
-        self.LOG_DIR.mkdir(exist_ok=True)
-        self.HISTORICO_DIR.mkdir(exist_ok=True)
-<<<<<<< HEAD
-        self.SLA_HISTORIAL_DIR.mkdir(exist_ok=True)
-=======
-        self.SLA_HISTORIAL_DIR.mkdir(parents=True, exist_ok=True)
->>>>>>> 6c5b6a3d
-
-        # API Keys
+        # 3) API Keys y TOKENS
         self.TELEGRAM_TOKEN = os.getenv("TELEGRAM_TOKEN")
         self.OPENAI_API_KEY = os.getenv("OPENAI_API_KEY")
         self.NOTION_TOKEN = os.getenv("NOTION_TOKEN")
         self.NOTION_DATABASE_ID = os.getenv("NOTION_DATABASE_ID")
-        # URL del webhook para enviar notificaciones a Slack
         self.SLACK_WEBHOOK_URL = os.getenv("SLACK_WEBHOOK_URL")
-        # ID de la base de Notion utilizada en el modo supervisor
         self.SUPERVISOR_DB_ID = os.getenv("SUPERVISOR_DB_ID")
 
-        # Archivos y rutas
+        # 4) Archivos comunes
         self.ARCHIVO_CONTADOR = self.DATA_DIR / "contador_diario.json"
-        # Registro histórico de interacciones por usuario
         self.ARCHIVO_INTERACCIONES = self.DATA_DIR / "interacciones.json"
-
-        # Destinatarios registrados para envío de mensajes
-
         self.ARCHIVO_DESTINATARIOS = self.DATA_DIR / "destinatarios.json"
-
         self.LOG_FILE = self.LOG_DIR / "sandy.log"
         self.ERRORES_FILE = self.LOG_DIR / "errores_ingresos.log"
-        # Cache de consultas a GPT para reducir costos y latencia
         self.GPT_CACHE_FILE = self.DATA_DIR / "gpt_cache.json"
 
-        # Plantilla de informes de repetitividad
-        # La variable "PLANTILLA_PATH" permite ajustar la ruta sin
-        # modificar el código fuente.
+        # 5) Plantillas
         self.PLANTILLA_PATH = os.getenv(
             "PLANTILLA_PATH",
-            r"C:\\Metrotel\\Sandy\\plantilla_informe.docx"
+            str(self.BASE_DIR / "templates" / "plantilla_informe.docx"),
         )
-        # Plantilla para informes de SLA
-        # "SLA_TEMPLATE_PATH" permite ajustar la ubicación sin tocar el código
         self.SLA_PLANTILLA_PATH = os.getenv(
             "SLA_TEMPLATE_PATH",
             str(self.BASE_DIR / "templates" / "Template Informe SLA.docx"),
         )
         Path(self.SLA_PLANTILLA_PATH).parent.mkdir(parents=True, exist_ok=True)
-        # Firma opcional en correos
+
+        # 6) Firma de correos opcional
         self.SIGNATURE_PATH = os.getenv("SIGNATURE_PATH")
 
-        # Configuración GPT
-        # Permite elegir el modelo vía la variable de entorno "GPT_MODEL".
-        # Si no se define, utiliza "gpt-4" por defecto.
+        # 7) GPT
         self.GPT_MODEL = os.getenv("GPT_MODEL", "gpt-4")
         self.GPT_TIMEOUT = 30
         self.GPT_MAX_RETRIES = 3
         self.GPT_CACHE_TIMEOUT = 3600  # 1 hora
 
-        # Base de datos
-
+        # 8) Conexión BD
         self.DB_HOST = os.getenv("DB_HOST", "localhost")
         self.DB_PORT = os.getenv("DB_PORT", "5432")
         self.DB_NAME = os.getenv("DB_NAME", "sandybot")
         self.DB_USER = os.getenv("DB_USER")
         self.DB_PASSWORD = os.getenv("DB_PASSWORD")
 
-        # Credenciales de correo electrónico
-        smtp_host = os.getenv("SMTP_HOST") or os.getenv(
-            "EMAIL_HOST", "smtp.gmail.com"
-        )
-        smtp_port = os.getenv("SMTP_PORT") or os.getenv("EMAIL_PORT", "465")
-        smtp_user = os.getenv("SMTP_USER") or os.getenv("EMAIL_USER")
-        smtp_pwd = os.getenv("SMTP_PASSWORD") or os.getenv("EMAIL_PASSWORD")
-
-        self.SMTP_HOST = smtp_host
-        self.SMTP_PORT = int(smtp_port)
-        self.SMTP_USER = smtp_user
-        self.SMTP_PASSWORD = smtp_pwd
+        # 9) SMTP / Email
+        self.SMTP_HOST = os.getenv("SMTP_HOST", os.getenv("EMAIL_HOST", "smtp.gmail.com"))
+        self.SMTP_PORT = int(os.getenv("SMTP_PORT", os.getenv("EMAIL_PORT", "465")))
+        self.SMTP_USER = os.getenv("SMTP_USER", os.getenv("EMAIL_USER"))
+        self.SMTP_PASSWORD = os.getenv("SMTP_PASSWORD", os.getenv("EMAIL_PASSWORD"))
         self.EMAIL_FROM = os.getenv("EMAIL_FROM")
-
-        # Uso de TLS como booleano
         self.SMTP_USE_TLS = os.getenv("SMTP_USE_TLS", "true").lower() != "false"
 
-        # Alias de compatibilidad
+        # Aliases legacy
         self.EMAIL_HOST = self.SMTP_HOST
         self.EMAIL_PORT = self.SMTP_PORT
         self.EMAIL_USER = self.SMTP_USER
         self.EMAIL_PASSWORD = self.SMTP_PASSWORD
 
-        # Validación
-        self.validate()
-
-        # Configuración de logging gestionada desde `main.py`
+        # Validación final
+        self._validate_env()
 
         self._initialized = True
 
+    # ---------------------------------------------------------------- #
     @property
-    def DESTINATARIOS_FILE(self):
-        """Alias de compatibilidad para ``ARCHIVO_DESTINATARIOS``."""
+    def DESTINATARIOS_FILE(self):  # noqa: D401
+        """Alias de compatibilidad posterior."""
         return self.ARCHIVO_DESTINATARIOS
 
-    def validate(self) -> None:
-        """Validar variables de entorno requeridas"""
-        required_vars = {
+    # ---------------------------------------------------------------- #
+    def _validate_env(self) -> None:
+        """Comprueba variables obligatorias y lanza errores / warnings."""
+        obligatorias = {
             "TELEGRAM_TOKEN": self.TELEGRAM_TOKEN,
             "OPENAI_API_KEY": self.OPENAI_API_KEY,
             "NOTION_TOKEN": self.NOTION_TOKEN,
@@ -166,42 +134,25 @@
             "DB_USER": self.DB_USER,
             "DB_PASSWORD": self.DB_PASSWORD,
         }
+        faltantes = [v for v, val in obligatorias.items() if not val]
+        if faltantes:
+            raise ValueError(
+                "Variables de entorno requeridas faltantes: " + ", ".join(faltantes)
+            )
 
-        missing = [var for var, val in required_vars.items() if not val]
-        if missing:
-            mensaje = (
-                "⚠️ No se encontraron las siguientes variables de entorno "
-                f"requeridas: {', '.join(missing)}. "
-                "Verificá tu archivo .env o las variables del sistema."
-            )
-            logging.error(mensaje)
-            raise ValueError(mensaje)
-
-        # Verificar variables opcionales de Slack y modo supervisor
-        slack_vars = {
+        opcionales = {
             "SLACK_WEBHOOK_URL": self.SLACK_WEBHOOK_URL,
             "SUPERVISOR_DB_ID": self.SUPERVISOR_DB_ID,
         }
-        slack_missing = [var for var, val in slack_vars.items() if not val]
-        if slack_missing:
-            logging.warning(
-                "Variables de Slack o supervisor ausentes: %s",
-                ", ".join(slack_missing),
-            )
+        warn = [v for v, val in opcionales.items() if not val]
+        if warn:
+            logging.warning("Variables opcionales ausentes: %s", ", ".join(warn))
 
-        # Advertir si faltan datos de correo
-        email_missing = [
-            nombre
-
-            for nombre in ["SMTP_USER", "SMTP_PASSWORD", "EMAIL_FROM"]
-
-            if not getattr(self, nombre)
+        email_faltantes = [
+            n for n in ("SMTP_USER", "SMTP_PASSWORD", "EMAIL_FROM") if not getattr(self, n)
         ]
-        if email_missing:
-            logging.warning(
-                "Variables de correo no definidas: %s",
-                ", ".join(email_missing),
-            )
+        if email_faltantes:
+            logging.warning("Variables de correo no definidas: %s", ", ".join(email_faltantes))
 
 
 # Instancia global
