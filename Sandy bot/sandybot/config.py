--- conflicted
+++ resolved
@@ -1,161 +1,161 @@
-"""Configuración centralizada para el bot Sandy.
-
-Este módulo concentra la lectura de todas las variables de entorno
-necesarias para ejecutar el bot. A partir de aquí se definen rutas de
-trabajo, claves de acceso a APIs y parámetros de conexión.  De esta
-forma el resto del código sólo importa :class:`Config` y no debe
-preocuparse por dónde provienen esos valores.
-"""
-import os
-import logging
-from typing import Dict, Any
-from pathlib import Path
-from dotenv import load_dotenv
-
-class Config:
-    """Clase singleton para manejar la configuración global.
-
-    Al instanciarla se cargan las variables de entorno indispensables
-    para el funcionamiento del bot.  Además de las claves de Telegram,
-    OpenAI y Notion se añaden ``SLACK_WEBHOOK_URL`` y ``SUPERVISOR_DB_ID``
-    que permiten enviar alertas a Slack y registrar acciones en una
-    base de Notion destinada al modo supervisor.
-    """
-    _instance = None
-
-    def __new__(cls):
-        if cls._instance is None:
-            cls._instance = super(Config, cls).__new__(cls)
-            cls._instance._initialized = False
-        return cls._instance
-
-    def __init__(self):
-        if self._initialized:
-            return
-            
-        # Cargar variables de entorno
-        load_dotenv()
-        
-        # Rutas base
-        self.BASE_DIR = Path(__file__).parent.parent
-        self.DATA_DIR = self.BASE_DIR / "data"
-        self.LOG_DIR = self.BASE_DIR / "logs"
-        # Carpeta para conservar trackings anteriores
-        self.HISTORICO_DIR = self.DATA_DIR / "historico"
-        
-        # Crear directorios necesarios
-        self.DATA_DIR.mkdir(exist_ok=True)
-        self.LOG_DIR.mkdir(exist_ok=True)
-        self.HISTORICO_DIR.mkdir(exist_ok=True)
-        
-        # API Keys
-        self.TELEGRAM_TOKEN = os.getenv("TELEGRAM_TOKEN")
-        self.OPENAI_API_KEY = os.getenv("OPENAI_API_KEY")
-        self.NOTION_TOKEN = os.getenv("NOTION_TOKEN")
-        self.NOTION_DATABASE_ID = os.getenv("NOTION_DATABASE_ID")
-        # URL del webhook para enviar notificaciones a Slack
-        self.SLACK_WEBHOOK_URL = os.getenv("SLACK_WEBHOOK_URL")
-        # ID de la base de Notion utilizada en el modo supervisor
-        self.SUPERVISOR_DB_ID = os.getenv("SUPERVISOR_DB_ID")
-        
-        # Archivos y rutas
-        self.ARCHIVO_CONTADOR = self.DATA_DIR / "contador_diario.json"
-        # Registro histórico de interacciones por usuario
-        self.ARCHIVO_INTERACCIONES = self.DATA_DIR / "interacciones.json"
-        # Lista de destinatarios de notificaciones
-        self.ARCHIVO_DESTINATARIOS = self.DATA_DIR / "destinatarios.json"
-        self.LOG_FILE = self.LOG_DIR / "sandy.log"
-        self.ERRORES_FILE = self.LOG_DIR / "errores_ingresos.log"
-        # Cache de consultas a GPT para reducir costos y latencia
-        self.GPT_CACHE_FILE = self.DATA_DIR / "gpt_cache.json"
-
-        # Plantilla de informes de repetitividad
-        # Permite definir la ruta mediante la variable de entorno "PLANTILLA_PATH"
-        # para adaptar la ubicación sin modificar el código fuente.
-        self.PLANTILLA_PATH = os.getenv(
-            "PLANTILLA_PATH",
-            r"C:\\Metrotel\\Sandy\\plantilla_informe.docx"
-        )
-
-        # Configuración GPT
-        # Permite elegir el modelo vía la variable de entorno "GPT_MODEL".
-        # Si no se define, utiliza "gpt-4" por defecto.
-        self.GPT_MODEL = os.getenv("GPT_MODEL", "gpt-4")
-        self.GPT_TIMEOUT = 30
-        self.GPT_MAX_RETRIES = 3
-        self.GPT_CACHE_TIMEOUT = 3600  # 1 hora
-        
-        # Base de datos
-        self.DB_HOST = os.getenv("DB_HOST", "localhost")
-        self.DB_PORT = os.getenv("DB_PORT", "5432")
-        self.DB_NAME = os.getenv("DB_NAME", "sandybot")
-        self.DB_USER = os.getenv("DB_USER")
-        self.DB_PASSWORD = os.getenv("DB_PASSWORD")
-
-<<<<<<< HEAD
-        # Opciones para el envío de correos. No son obligatorias, por lo que
-        # se cargan sin validar para mantener compatibilidad con entornos
-        # que no utilizan esta característica.
-        self.SMTP_HOST = os.getenv("SMTP_HOST")
-        self.SMTP_PORT = int(os.getenv("SMTP_PORT", "587"))
-        self.SMTP_USER = os.getenv("SMTP_USER")
-        self.SMTP_PASSWORD = os.getenv("SMTP_PASSWORD")
-        self.EMAIL_FROM = os.getenv("EMAIL_FROM")
-
-        # Ruta del archivo que almacena los destinatarios para los envíos
-        # automáticos de reportes o listados.
-        self.DESTINATARIOS_FILE = self.DATA_DIR / "destinatarios.json"
-=======
-        # Credenciales de correo electrónico
-        self.EMAIL_HOST = os.getenv("EMAIL_HOST", "smtp.gmail.com")
-        self.EMAIL_PORT = int(os.getenv("EMAIL_PORT", "465"))
-        self.EMAIL_USER = os.getenv("EMAIL_USER")
-        self.EMAIL_PASSWORD = os.getenv("EMAIL_PASSWORD")
-        self.EMAIL_FROM = os.getenv("EMAIL_FROM")
->>>>>>> 7533444e
-        
-        # Validación
-        self.validate()
-        
-
-        # Configuración de logging gestionada desde `main.py`
-        
-        self._initialized = True
-
-    def validate(self) -> None:
-        """Validar variables de entorno requeridas"""
-        required_vars = {
-            "TELEGRAM_TOKEN": self.TELEGRAM_TOKEN,
-            "OPENAI_API_KEY": self.OPENAI_API_KEY,
-            "NOTION_TOKEN": self.NOTION_TOKEN,
-            "NOTION_DATABASE_ID": self.NOTION_DATABASE_ID,
-            "SLACK_WEBHOOK_URL": self.SLACK_WEBHOOK_URL,
-            "SUPERVISOR_DB_ID": self.SUPERVISOR_DB_ID,
-            "DB_USER": self.DB_USER,
-            "DB_PASSWORD": self.DB_PASSWORD
-        }
-        
-        missing = [var for var, val in required_vars.items() if not val]
-        if missing:
-            mensaje = (
-                "⚠️ No se encontraron las siguientes variables de entorno "
-                f"requeridas: {', '.join(missing)}. "
-                "Verificá tu archivo .env o las variables del sistema."
-            )
-            logging.error(mensaje)
-            raise ValueError(mensaje)
-
-        # Advertir si faltan datos de correo
-        email_missing = [
-            nombre
-            for nombre in ["EMAIL_USER", "EMAIL_PASSWORD", "EMAIL_FROM"]
-            if not getattr(self, nombre)
-        ]
-        if email_missing:
-            logging.warning(
-                "Variables de correo no definidas: %s",
-                ", ".join(email_missing),
-            )
-
-# Instancia global
-config = Config()
+"""Configuración centralizada para el bot Sandy.
+
+Este módulo concentra la lectura de todas las variables de entorno
+necesarias para ejecutar el bot. A partir de aquí se definen rutas de
+trabajo, claves de acceso a APIs y parámetros de conexión.  De esta
+forma el resto del código sólo importa :class:`Config` y no debe
+preocuparse por dónde provienen esos valores.
+"""
+import os
+import logging
+from typing import Dict, Any
+from pathlib import Path
+from dotenv import load_dotenv
+
+class Config:
+    """Clase singleton para manejar la configuración global.
+
+    Al instanciarla se cargan las variables de entorno indispensables
+    para el funcionamiento del bot.  Además de las claves de Telegram,
+    OpenAI y Notion se añaden ``SLACK_WEBHOOK_URL`` y ``SUPERVISOR_DB_ID``
+    que permiten enviar alertas a Slack y registrar acciones en una
+    base de Notion destinada al modo supervisor.
+    """
+    _instance = None
+
+    def __new__(cls):
+        if cls._instance is None:
+            cls._instance = super(Config, cls).__new__(cls)
+            cls._instance._initialized = False
+        return cls._instance
+
+    def __init__(self):
+        if self._initialized:
+            return
+            
+        # Cargar variables de entorno
+        load_dotenv()
+        
+        # Rutas base
+        self.BASE_DIR = Path(__file__).parent.parent
+        self.DATA_DIR = self.BASE_DIR / "data"
+        self.LOG_DIR = self.BASE_DIR / "logs"
+        # Carpeta para conservar trackings anteriores
+        self.HISTORICO_DIR = self.DATA_DIR / "historico"
+        
+        # Crear directorios necesarios
+        self.DATA_DIR.mkdir(exist_ok=True)
+        self.LOG_DIR.mkdir(exist_ok=True)
+        self.HISTORICO_DIR.mkdir(exist_ok=True)
+        
+        # API Keys
+        self.TELEGRAM_TOKEN = os.getenv("TELEGRAM_TOKEN")
+        self.OPENAI_API_KEY = os.getenv("OPENAI_API_KEY")
+        self.NOTION_TOKEN = os.getenv("NOTION_TOKEN")
+        self.NOTION_DATABASE_ID = os.getenv("NOTION_DATABASE_ID")
+        # URL del webhook para enviar notificaciones a Slack
+        self.SLACK_WEBHOOK_URL = os.getenv("SLACK_WEBHOOK_URL")
+        # ID de la base de Notion utilizada en el modo supervisor
+        self.SUPERVISOR_DB_ID = os.getenv("SUPERVISOR_DB_ID")
+        
+        # Archivos y rutas
+        self.ARCHIVO_CONTADOR = self.DATA_DIR / "contador_diario.json"
+        # Registro histórico de interacciones por usuario
+        self.ARCHIVO_INTERACCIONES = self.DATA_DIR / "interacciones.json"
+        # Lista de destinatarios de notificaciones
+        self.ARCHIVO_DESTINATARIOS = self.DATA_DIR / "destinatarios.json"
+        self.LOG_FILE = self.LOG_DIR / "sandy.log"
+        self.ERRORES_FILE = self.LOG_DIR / "errores_ingresos.log"
+        # Cache de consultas a GPT para reducir costos y latencia
+        self.GPT_CACHE_FILE = self.DATA_DIR / "gpt_cache.json"
+
+        # Plantilla de informes de repetitividad
+        # Permite definir la ruta mediante la variable de entorno "PLANTILLA_PATH"
+        # para adaptar la ubicación sin modificar el código fuente.
+        self.PLANTILLA_PATH = os.getenv(
+            "PLANTILLA_PATH",
+            r"C:\\Metrotel\\Sandy\\plantilla_informe.docx"
+        )
+
+        # Configuración GPT
+        # Permite elegir el modelo vía la variable de entorno "GPT_MODEL".
+        # Si no se define, utiliza "gpt-4" por defecto.
+        self.GPT_MODEL = os.getenv("GPT_MODEL", "gpt-4")
+        self.GPT_TIMEOUT = 30
+        self.GPT_MAX_RETRIES = 3
+        self.GPT_CACHE_TIMEOUT = 3600  # 1 hora
+        
+        # Base de datos
+        self.DB_HOST = os.getenv("DB_HOST", "localhost")
+        self.DB_PORT = os.getenv("DB_PORT", "5432")
+        self.DB_NAME = os.getenv("DB_NAME", "sandybot")
+        self.DB_USER = os.getenv("DB_USER")
+        self.DB_PASSWORD = os.getenv("DB_PASSWORD")
+
+
+        # Opciones para el envío de correos. No son obligatorias, por lo que
+        # se cargan sin validar para mantener compatibilidad con entornos
+        # que no utilizan esta característica.
+        self.SMTP_HOST = os.getenv("SMTP_HOST")
+        self.SMTP_PORT = int(os.getenv("SMTP_PORT", "587"))
+        self.SMTP_USER = os.getenv("SMTP_USER")
+        self.SMTP_PASSWORD = os.getenv("SMTP_PASSWORD")
+        self.EMAIL_FROM = os.getenv("EMAIL_FROM")
+
+        # Ruta del archivo que almacena los destinatarios para los envíos
+        # automáticos de reportes o listados.
+        self.DESTINATARIOS_FILE = self.DATA_DIR / "destinatarios.json"
+
+        # Credenciales de correo electrónico
+        self.EMAIL_HOST = os.getenv("EMAIL_HOST", "smtp.gmail.com")
+        self.EMAIL_PORT = int(os.getenv("EMAIL_PORT", "465"))
+        self.EMAIL_USER = os.getenv("EMAIL_USER")
+        self.EMAIL_PASSWORD = os.getenv("EMAIL_PASSWORD")
+        self.EMAIL_FROM = os.getenv("EMAIL_FROM")
+
+        
+        # Validación
+        self.validate()
+        
+
+        # Configuración de logging gestionada desde `main.py`
+        
+        self._initialized = True
+
+    def validate(self) -> None:
+        """Validar variables de entorno requeridas"""
+        required_vars = {
+            "TELEGRAM_TOKEN": self.TELEGRAM_TOKEN,
+            "OPENAI_API_KEY": self.OPENAI_API_KEY,
+            "NOTION_TOKEN": self.NOTION_TOKEN,
+            "NOTION_DATABASE_ID": self.NOTION_DATABASE_ID,
+            "SLACK_WEBHOOK_URL": self.SLACK_WEBHOOK_URL,
+            "SUPERVISOR_DB_ID": self.SUPERVISOR_DB_ID,
+            "DB_USER": self.DB_USER,
+            "DB_PASSWORD": self.DB_PASSWORD
+        }
+        
+        missing = [var for var, val in required_vars.items() if not val]
+        if missing:
+            mensaje = (
+                "⚠️ No se encontraron las siguientes variables de entorno "
+                f"requeridas: {', '.join(missing)}. "
+                "Verificá tu archivo .env o las variables del sistema."
+            )
+            logging.error(mensaje)
+            raise ValueError(mensaje)
+
+        # Advertir si faltan datos de correo
+        email_missing = [
+            nombre
+            for nombre in ["EMAIL_USER", "EMAIL_PASSWORD", "EMAIL_FROM"]
+            if not getattr(self, nombre)
+        ]
+        if email_missing:
+            logging.warning(
+                "Variables de correo no definidas: %s",
+                ", ".join(email_missing),
+            )
+
+# Instancia global
+config = Config()