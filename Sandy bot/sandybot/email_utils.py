--- conflicted
+++ resolved
@@ -8,18 +8,11 @@
 from datetime import datetime
 from email.message import EmailMessage
 
-<<<<<<< HEAD
 # Para exportar mensajes .msg en Windows se usan estos módulos opcionales
 try:
-    import win32com.client as win32  # pragma: no cover - solo disponible en Windows
-    import pythoncom  # pragma: no cover - solo disponible en Windows
-except Exception:  # pragma: no cover - entorno sin win32
-=======
-try:
-    import win32com.client as win32
-    import pythoncom
-except ImportError:  # pragma: no cover - entornos sin win32
->>>>>>> eb116c4c
+    import win32com.client as win32   # pragma: no cover - solo disponible en Windows
+    import pythoncom                  # pragma: no cover - solo disponible en Windows
+except Exception:                     # pragma: no cover - entornos sin win32
     win32 = None
     pythoncom = None
 
@@ -260,17 +253,12 @@
     servicios: list[Servicio],
     ruta: str,
 ) -> str:
-<<<<<<< HEAD
+
     """Crea un archivo ``.msg`` con la información de la tarea.
 
     Si ``win32`` y ``pythoncom`` están disponibles (Windows), utiliza Outlook
     para generar el mensaje. En otros entornos crea un archivo de texto plano.
-=======
-    """Genera un archivo para notificar una tarea programada.
-
-    Cuando ``win32`` está disponible se crea un verdadero archivo ``.msg`` con
-    Outlook. En caso contrario se escribe texto plano como respaldo.
->>>>>>> eb116c4c
+
     """
 
     lineas = [
@@ -289,39 +277,69 @@
 
     contenido = "\n".join(lineas)
 
-<<<<<<< HEAD
-    if win32 and pythoncom:
-        pythoncom.CoInitialize()
-        try:
-            outlook = win32.Dispatch("Outlook.Application")
-            mail = outlook.CreateItem(0)
-            mail.Body = contenido
-            mail.SaveAs(ruta, 3)
-        finally:
-            pythoncom.CoUninitialize()
-    else:
-        with open(ruta, "w", encoding="utf-8") as f:
-            f.write(contenido)
-
-=======
+def generar_archivo_msg(
+    tarea: TareaProgramada,
+    cliente: Cliente,
+    servicios: list[Servicio],
+    ruta: str,
+) -> str:
+    """Genera un archivo *.msg* (Outlook) o texto plano con la tarea programada.
+
+    - Con ``win32`` + ``pythoncom`` disponibles → se crea un verdadero **MSG**,
+      se establece asunto, cuerpo y se agrega firma (si existe).
+    - Sin estas librerías → se genera un **.txt** de respaldo.
+    """
+
+    # 📨 Contenido base
+    lineas = [
+        "Estimado Cliente, nuestro partner nos da aviso de la siguiente tarea programada:",
+        f"Inicio: {tarea.fecha_inicio}",
+        f"Fin: {tarea.fecha_fin}",
+        f"Tipo de tarea: {tarea.tipo_tarea}",
+    ]
+    if tarea.tiempo_afectacion:
+        lineas.append(f"Tiempo de afectación: {tarea.tiempo_afectacion}")
+    if tarea.descripcion:
+        lineas.append(f"Descripción: {tarea.descripcion}")
+
+    lista_servicios = ", ".join(str(s.id) for s in servicios)
+    lineas.append(f"Servicios afectados: {lista_servicios}")
+    contenido = "\n".join(lineas)
+
+    # 🪟 Intento de generar MSG con Outlook
     if win32 is not None:
         try:
+            # Inicialización COM explícita si pythoncom está presente
+            if pythoncom is not None:
+                pythoncom.CoInitialize()
+
             outlook = win32.Dispatch("Outlook.Application")
             mail = outlook.CreateItem(0)
             mail.Subject = f"Aviso de tarea programada - {cliente.nombre}"
+
+            # Firma opcional
             firma = ""
             if SIGNATURE_PATH and SIGNATURE_PATH.exists():
                 try:
                     firma = SIGNATURE_PATH.read_text(encoding="utf-8")
-                except Exception as e:  # pragma: no cover - depende del entorno
+                except Exception as e:  # pragma: no cover
                     logger.warning("No se pudo leer la firma: %s", e)
+
             mail.Body = contenido + ("\n\n" + firma if firma else "")
-            mail.SaveAs(ruta, 3)
+            mail.SaveAs(ruta, 3)  # 3 = olMSGUnicode
             return ruta
-        except Exception as e:  # pragma: no cover - depende del entorno
+        except Exception as e:  # pragma: no cover
             logger.error("Error generando archivo MSG: %s", e)
-
+        finally:
+            # Cerramos el entorno COM si corresponde
+            if pythoncom is not None:
+                try:
+                    pythoncom.CoUninitialize()
+                except Exception:
+                    pass
+
+    # 📝 Fallback a texto plano
     with open(ruta, "w", encoding="utf-8") as f:
         f.write(contenido)
->>>>>>> eb116c4c
+    return ruta
     return ruta