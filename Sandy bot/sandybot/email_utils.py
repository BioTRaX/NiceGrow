
"""Funciones para enviar archivos por correo."""

from pathlib import Path
import json
import logging
import json
import smtplib
import os
from email.message import EmailMessage

from .config import config
from .utils import cargar_json, guardar_json

logger = logging.getLogger(__name__)


def cargar_destinatarios(ruta: Path) -> list[str]:
    """Lee un JSON con una lista de correos."""
    try:
        with open(ruta, "r", encoding="utf-8") as f:
            datos = json.load(f)
        return datos if isinstance(datos, list) else datos.get("emails", [])
    except FileNotFoundError:
        return []
    except Exception as e:  # pragma: no cover - solo logging
        logger.error("Error al leer %s: %s", ruta, e)
        return []


def guardar_destinatarios(destinatarios: list[str], ruta: Path) -> bool:
    """Guarda la lista de correos en formato JSON."""
    try:
        ruta.parent.mkdir(parents=True, exist_ok=True)
        with open(ruta, "w", encoding="utf-8") as f:
            json.dump(destinatarios, f, ensure_ascii=False, indent=2)
        return True
    except Exception as e:  # pragma: no cover - solo logging
        logger.error("Error al guardar %s: %s", ruta, e)
        return False


def agregar_destinatario(correo: str, ruta: Path) -> bool:
    lista = cargar_destinatarios(ruta)
    if correo not in lista:
        lista.append(correo)
    return guardar_destinatarios(lista, ruta)


def eliminar_destinatario(correo: str, ruta: Path) -> bool:
    lista = cargar_destinatarios(ruta)
    if correo in lista:
        lista.remove(correo)
    return guardar_destinatarios(lista, ruta)


def enviar_correo(asunto: str, cuerpo: str, ruta_dest: Path, *, host: str = None, port: int = None) -> bool:
    """Envía un correo simple a los destinatarios almacenados."""
    correos = cargar_destinatarios(ruta_dest)
    if not correos:
        return False

    host = host or config.SMTP_HOST
    port = port or config.SMTP_PORT

    msg = f"Subject: {asunto}\n\n{cuerpo}"
    try:
        with smtplib.SMTP(host, port) as smtp:
            smtp.set_debuglevel(1)
            smtp.sendmail(config.EMAIL_FROM or config.SMTP_USER, correos, msg)
        return True
    except Exception as e:  # pragma: no cover - depende del entorno
        logger.error("Error enviando correo: %s", e)
        return False


def enviar_excel_por_correo(destinatario: str, ruta_excel: str, *, asunto: str = "Reporte SandyBot", cuerpo: str = "Adjunto el archivo Excel.") -> bool:
    """Envía un archivo Excel por correo usando la configuración SMTP.

    Parameters
    ----------
    destinatario: str
        Dirección de correo del destinatario.
    ruta_excel: str
        Ruta al archivo Excel a adjuntar.
    asunto: str, optional
        Asunto del mensaje.
    cuerpo: str, optional
        Texto del cuerpo del correo.

    Returns
    -------
    bool
        ``True`` si el envío fue exitoso, ``False`` en caso de error.
    """
    try:
        ruta = Path(ruta_excel)
        if not ruta.exists():
            raise FileNotFoundError(f"No se encontró el archivo: {ruta}")

        msg = EmailMessage()
        smtp_user = getattr(config, "SMTP_USER", os.getenv("SMTP_USER"))
        smtp_pass = getattr(config, "SMTP_PASSWORD", os.getenv("SMTP_PASSWORD"))
        from_addr = getattr(config, "EMAIL_FROM", smtp_user)
        host = getattr(config, "SMTP_HOST", os.getenv("SMTP_HOST", "localhost"))
        port = int(getattr(config, "SMTP_PORT", os.getenv("SMTP_PORT", 25)))
        use_tls = getattr(config, "SMTP_USE_TLS", True)

        msg["From"] = from_addr
        msg["To"] = destinatario
        msg["Subject"] = asunto
        msg.set_content(cuerpo)

        with open(ruta, "rb") as f:
            datos = f.read()
        msg.add_attachment(
            datos,
            maintype="application",
            subtype="vnd.openxmlformats-officedocument.spreadsheetml.sheet",
            filename=ruta.name,
        )

        if use_tls:
            server = smtplib.SMTP(host, port)
            server.starttls()
        else:
            server = smtplib.SMTP_SSL(host, port)

        if smtp_user and smtp_pass:
            server.login(smtp_user, smtp_pass)
        server.send_message(msg)
        server.quit()
        return True

    except Exception as e:  # pragma: no cover - errores dependen del entorno
        logger.error("Error enviando correo: %s", e)
        return False


def cargar_destinatarios(ruta: Path) -> list[str]:
<<<<<<< HEAD
    """Devuelve la lista de destinatarios almacenada en ``ruta``."""
    try:
        with open(ruta, "r", encoding="utf-8") as f:
            data = json.load(f)
        return data if isinstance(data, list) else []
    except FileNotFoundError:
        return []
    except Exception as e:  # pragma: no cover - errores dependen del entorno
        logger.error("Error al leer destinatarios: %s", e)
        return []


def _guardar_destinatarios(ruta: Path, lista: list[str]) -> bool:
    try:
        ruta.parent.mkdir(parents=True, exist_ok=True)
        with open(ruta, "w", encoding="utf-8") as f:
            json.dump(lista, f, ensure_ascii=False, indent=2)
        return True
    except Exception as e:  # pragma: no cover - errores dependen del entorno
        logger.error("Error al guardar destinatarios: %s", e)
        return False


def agregar_destinatario(correo: str, ruta: Path) -> bool:
    """Agrega un correo a la lista de destinatarios."""
    lista = cargar_destinatarios(ruta)
    if correo not in lista:
        lista.append(correo)
        return _guardar_destinatarios(ruta, lista)
    return True


def eliminar_destinatario(correo: str, ruta: Path) -> bool:
    """Elimina un correo de la lista de destinatarios."""
    lista = cargar_destinatarios(ruta)
    if correo in lista:
        lista.remove(correo)
        return _guardar_destinatarios(ruta, lista)
    return False


def enviar_correo(asunto: str, cuerpo: str, ruta_destinatarios: Path, *, host: str | None = None, port: int | None = None) -> bool:
    """Envía un correo simple a los destinatarios cargados en un JSON."""
    dests = cargar_destinatarios(ruta_destinatarios)
    if not dests:
        return False
    try:
        with smtplib.SMTP(host or "localhost", port or 25) as server:
            server.set_debuglevel(1)
            server.sendmail(config.EMAIL_FROM or config.SMTP_USER, dests, cuerpo)
        return True
    except Exception as e:  # pragma: no cover - errores dependen del entorno
=======
    """Devuelve la lista de correos almacenados en ``ruta``.

    El archivo JSON debe contener una clave ``"emails"`` con una lista de
    direcciones.  Si el archivo no existe se devuelve una lista vacía.
    """
    datos = cargar_json(ruta)
    return datos.get("emails", [])


def agregar_destinatario(correo: str, ruta: Path) -> bool:
    """Agrega ``correo`` a la lista de destinatarios almacenada en ``ruta``."""
    correos = cargar_destinatarios(ruta)
    if correo in correos:
        return True
    correos.append(correo)
    return guardar_json({"emails": correos}, ruta)


def eliminar_destinatario(correo: str, ruta: Path) -> bool:
    """Elimina ``correo`` de la lista guardada en ``ruta``."""
    correos = cargar_destinatarios(ruta)
    if correo not in correos:
        return True
    correos.remove(correo)
    return guardar_json({"emails": correos}, ruta)


def enviar_correo(asunto: str, cuerpo: str, ruta_json: Path, *, host=None, port=None) -> bool:
    """Envía un correo de texto a todos los destinatarios registrados.

    Parameters
    ----------
    asunto: str
        Título del mensaje.
    cuerpo: str
        Contenido principal del mensaje.
    ruta_json: Path
        Ruta al archivo con los destinatarios.
    host: str, optional
        Servidor SMTP a utilizar.  Si no se indica se toma de la configuración
        o ``localhost`` como último recurso.
    port: int, optional
        Puerto del servidor SMTP.  Si se omite se toma de la configuración o
        ``25`` por defecto.
    """

    destinos = cargar_destinatarios(ruta_json)
    if not destinos:
        logger.warning("No se encontraron destinatarios en %s", ruta_json)
        return False

    remitente = getattr(config, "EMAIL_FROM", "bot@example.com")
    host = host or getattr(config, "SMTP_HOST", "localhost")
    port = int(port or getattr(config, "SMTP_PORT", 25))

    mensaje = f"Subject: {asunto}\nFrom: {remitente}\n\n{cuerpo}"

    try:
        with smtplib.SMTP(host, port) as smtp:
            smtp.set_debuglevel(1)
            smtp.sendmail(remitente, destinos, mensaje)
        return True
    except Exception as e:  # pragma: no cover - entorno depende del sistema
>>>>>>> 29de7f69
        logger.error("Error enviando correo: %s", e)
        return False<|MERGE_RESOLUTION|>--- conflicted
+++ resolved
@@ -138,7 +138,7 @@
 
 
 def cargar_destinatarios(ruta: Path) -> list[str]:
-<<<<<<< HEAD
+
     """Devuelve la lista de destinatarios almacenada en ``ruta``."""
     try:
         with open(ruta, "r", encoding="utf-8") as f:
@@ -191,70 +191,6 @@
             server.sendmail(config.EMAIL_FROM or config.SMTP_USER, dests, cuerpo)
         return True
     except Exception as e:  # pragma: no cover - errores dependen del entorno
-=======
-    """Devuelve la lista de correos almacenados en ``ruta``.
 
-    El archivo JSON debe contener una clave ``"emails"`` con una lista de
-    direcciones.  Si el archivo no existe se devuelve una lista vacía.
-    """
-    datos = cargar_json(ruta)
-    return datos.get("emails", [])
-
-
-def agregar_destinatario(correo: str, ruta: Path) -> bool:
-    """Agrega ``correo`` a la lista de destinatarios almacenada en ``ruta``."""
-    correos = cargar_destinatarios(ruta)
-    if correo in correos:
-        return True
-    correos.append(correo)
-    return guardar_json({"emails": correos}, ruta)
-
-
-def eliminar_destinatario(correo: str, ruta: Path) -> bool:
-    """Elimina ``correo`` de la lista guardada en ``ruta``."""
-    correos = cargar_destinatarios(ruta)
-    if correo not in correos:
-        return True
-    correos.remove(correo)
-    return guardar_json({"emails": correos}, ruta)
-
-
-def enviar_correo(asunto: str, cuerpo: str, ruta_json: Path, *, host=None, port=None) -> bool:
-    """Envía un correo de texto a todos los destinatarios registrados.
-
-    Parameters
-    ----------
-    asunto: str
-        Título del mensaje.
-    cuerpo: str
-        Contenido principal del mensaje.
-    ruta_json: Path
-        Ruta al archivo con los destinatarios.
-    host: str, optional
-        Servidor SMTP a utilizar.  Si no se indica se toma de la configuración
-        o ``localhost`` como último recurso.
-    port: int, optional
-        Puerto del servidor SMTP.  Si se omite se toma de la configuración o
-        ``25`` por defecto.
-    """
-
-    destinos = cargar_destinatarios(ruta_json)
-    if not destinos:
-        logger.warning("No se encontraron destinatarios en %s", ruta_json)
-        return False
-
-    remitente = getattr(config, "EMAIL_FROM", "bot@example.com")
-    host = host or getattr(config, "SMTP_HOST", "localhost")
-    port = int(port or getattr(config, "SMTP_PORT", 25))
-
-    mensaje = f"Subject: {asunto}\nFrom: {remitente}\n\n{cuerpo}"
-
-    try:
-        with smtplib.SMTP(host, port) as smtp:
-            smtp.set_debuglevel(1)
-            smtp.sendmail(remitente, destinos, mensaje)
-        return True
-    except Exception as e:  # pragma: no cover - entorno depende del sistema
->>>>>>> 29de7f69
         logger.error("Error enviando correo: %s", e)
         return False