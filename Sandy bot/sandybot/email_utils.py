--- conflicted
+++ resolved
@@ -27,22 +27,17 @@
 TEMPLATE_MSG_PATH = Path(config.MSG_TEMPLATE_PATH)
 if not TEMPLATE_MSG_PATH.exists():
     logging.warning("Plantilla MSG no encontrada: %s", TEMPLATE_MSG_PATH)
-<<<<<<< HEAD
-from .database import \
-    crear_tarea_programada  # (+) Necesario en procesar_correo_a_tarea
-from .database import (Carrier, Cliente, Servicio, SessionLocal,
-                       TareaProgramada, obtener_cliente_por_nombre)
-=======
-from .database import crear_tarea_programada  # (+) Necesario en procesar_correo_a_tarea
+# ─── Acceso a la base ────────────────────────────────────────────────
 from .database import (
-    Carrier,
-    Cliente,
-    Servicio,
-    SessionLocal,
-    TareaProgramada,
+    crear_tarea_programada,   # Registra la tarea programada
+    Carrier,                  # Tabla de carriers
+    Cliente,                  # Tabla de clientes
+    Servicio,                 # Tabla de servicios
+    SessionLocal,             # Sesiones SQLAlchemy
+    TareaProgramada,          # Tabla de tareas programadas
     obtener_cliente_por_nombre,
 )
->>>>>>> 493d5945
+
 from .utils import cargar_json, guardar_json, incrementar_contador
 
 logger = logging.getLogger(__name__)
@@ -480,18 +475,14 @@
 
     try:
         if not datos:
-<<<<<<< HEAD
             # 👉 2A) Desactivamos la cache para recibir respuesta actual
             respuesta = await gpt.consultar_gpt(prompt, cache=False)
             logger.debug("GPT raw:\n%s", respuesta[:500])
-=======
-            respuesta = await gpt.consultar_gpt(prompt)
->>>>>>> 493d5945
+
             import re as _re
 
             match = _re.search(r"\{.*\}", respuesta, _re.S)
             if not match:
-<<<<<<< HEAD
                 # 👉 2C) Segundo intento restringiendo a solo JSON
                 prompt_2 = (
                     "Devuelveme ÚNICAMENTE el JSON (sin ``` ni explicaciones) con las "
@@ -503,9 +494,7 @@
                 match = _re.search(r"\{.*\}", respuesta_2, _re.S)
                 if not match:
                     raise ValueError("JSON no encontrado en ningún intento GPT")
-=======
-                raise ValueError("JSON no encontrado en la respuesta GPT")
->>>>>>> 493d5945
+
             datos = await gpt.procesar_json_response(match.group(0), esquema)
         if not datos:
             raise ValueError("JSON inválido")
