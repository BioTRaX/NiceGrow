--- conflicted
+++ resolved
@@ -551,15 +551,10 @@
     afectacion = datos.get("afectacion")
     descripcion = datos.get("descripcion")
 
-<<<<<<< HEAD
     logger.info(">> Carrier detectado: %s", carrier_nombre or "N/D")
     logger.info(">> id_interno detectado: %s", id_interno or "N/D")
     logger.info(">> Servicios extraídos: %s", ids_brutos)
-=======
-    logger.debug(">> Carrier detectado: %s", carrier_nombre)
-    logger.debug(">> id_interno detectado: %s", id_interno)
-    logger.debug(">> Servicios extraídos: %s", ids_brutos)
->>>>>>> 2b8efeb7
+
 
     with SessionLocal() as session:
         cliente = obtener_cliente_por_nombre(cliente_nombre)
@@ -607,12 +602,10 @@
                 ids_faltantes.append(ident)
                 logger.warning("Servicio %s no encontrado", ident)
 
+        # -- registro de faltantes -----------------------------------
         if ids_faltantes:
-<<<<<<< HEAD
-            logger.info(">> Servicios faltantes: %s", ids_faltantes)
-=======
-            logger.debug(">> Servicios faltantes: %s", ", ".join(ids_faltantes))
->>>>>>> 2b8efeb7
+            logger.info(">> Servicios faltantes: %s", ids_faltantes)            # nivel INFO
+            logger.debug("Detalle IDs faltantes: %s", ", ".join(ids_faltantes))  # nivel DEBUG
 
         tarea = crear_tarea_programada(
             inicio,
@@ -634,12 +627,6 @@
         for token in ids_faltantes:
             crear_servicio_pendiente(token, tarea.id)
             logger.info("ServicioPendiente creado: %s", token)
-<<<<<<< HEAD
-=======
-
-        nombre_arch = f"tarea_{tarea.id}.msg"
-        ruta = Path(tempfile.gettempdir()) / nombre_arch
->>>>>>> 2b8efeb7
 
         ids_pendientes = ids_faltantes
 
