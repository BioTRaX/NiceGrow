--- conflicted
+++ resolved
@@ -100,18 +100,28 @@
     debug: bool | None = None,
     adjunto: str | None = None,
 ) -> bool:
-<<<<<<< HEAD
-    """Envía un correo simple a los destinatarios almacenados.
-
-    Si se indica ``adjunto`` se envía como archivo utilizando ``EmailMessage``.
+def enviar_correo(
+    asunto: str,
+    cuerpo: str,
+    cliente_id: int,
+    carrier: str | None = None,
+    *,
+    host: str | None = None,
+    port: int | None = None,
+    debug: bool | None = None,
+    adjunto: str | None = None,
+) -> bool:
+    """Envía un correo a los destinatarios almacenados.
+
+    - Si se indica ``adjunto`` se envía mediante ``EmailMessage`` adjuntando el
+      archivo especificado.
+    - Admite listas diferenciadas por *carrier* cuando se pasa el parámetro
+      correspondiente.
     """
-    correos = cargar_destinatarios(cliente_id)
-=======
-    """Envía un correo simple a los destinatarios almacenados."""
-    correos = cargar_destinatarios(cliente_id, carrier)
->>>>>>> 2874e30a
+    correos = cargar_destinatarios(cliente_id, carrier)  # ✅ usa carrier
     if not correos:
         return False
+
 
     host = host or config.SMTP_HOST
     port = port or config.SMTP_PORT
