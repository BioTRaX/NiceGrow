# Nombre de archivo: database.py
# Ubicación de archivo: Sandy bot/sandybot/database.py
# User-provided custom instructions
import json
import logging
from datetime import datetime

import pandas as pd
<<<<<<< HEAD
from sqlalchemy import (  # (+) Necesario para definir y recrear índices de forma explícita; (+) Mantiene la restricción única de tareas_servicio
=======
from sqlalchemy import (
    Index,
)  # (+) Necesario para definir y recrear índices de forma explícita
from sqlalchemy import (
    UniqueConstraint,
)  # (+) Mantiene la restricción única de tareas_servicio
from sqlalchemy import (
>>>>>>> ad7773ee
    JSON,
    Column,
    DateTime,
    ForeignKey,
<<<<<<< HEAD
    Index,
    Integer,
    String,
    UniqueConstraint,
=======
    Integer,
    String,
>>>>>>> ad7773ee
    create_engine,
    func,
    inspect,
    text,
)
from sqlalchemy.dialects.postgresql import JSONB
from sqlalchemy.exc import IntegrityError, SQLAlchemyError
from sqlalchemy.orm import declarative_base, sessionmaker

from .config import config
from .utils import normalizar_camara

logger = logging.getLogger(__name__)


# Configuración de la base de datos
DATABASE_URL = (
    f"postgresql+psycopg2://{config.DB_USER}:{config.DB_PASSWORD}@"
    f"{config.DB_HOST}:{config.DB_PORT}/{config.DB_NAME}"
)

# Crear engine con connection pooling
engine = create_engine(
    DATABASE_URL, pool_size=5, max_overflow=10, pool_timeout=30, pool_recycle=1800
)

# Selecciona el tipo JSON adecuado según la base de datos
if engine.dialect.name == "postgresql":
    from sqlalchemy.dialects.postgresql import JSONB as JSONType
else:  # pragma: no cover - para SQLite en tests
    JSONType = JSON

# Crear sessionmaker
# ``expire_on_commit=False`` evita que los objetos devueltos pierdan sus datos
# al cerrarse la sesión, algo útil cuando las funciones retornan instancias.
SessionLocal = sessionmaker(bind=engine, expire_on_commit=False)

# Base declarativa para los modelos
Base = declarative_base()


class Cliente(Base):
    """Clientes que pueden asociarse a un servicio."""

    __tablename__ = "clientes"

    id = Column(Integer, primary_key=True)
    nombre = Column(String, unique=True, index=True)
    destinatarios = Column(JSONType)
    destinatarios_carrier = Column(JSONType)


class Carrier(Base):
    """Carriers asociados a los servicios y tareas."""

    __tablename__ = "carriers"

    id = Column(Integer, primary_key=True)
    nombre = Column(String, unique=True, index=True)


class Conversacion(Base):
    """Modelo para almacenar conversaciones del bot"""

    __tablename__ = "conversaciones"

    id = Column(Integer, primary_key=True)
    user_id = Column(String, index=True)
    mensaje = Column(String)
    respuesta = Column(String)
    modo = Column(String)
    fecha = Column(DateTime, default=datetime.utcnow, index=True)

    def __repr__(self):
        return (
            f"<Conversacion(id={self.id}, user_id={self.user_id}, fecha={self.fecha})>"
        )


class Servicio(Base):
    """Modelo que almacena datos de un servicio y su seguimiento"""

    __tablename__ = "servicios"

    id = Column(Integer, primary_key=True)
    nombre = Column(String, index=True)
    cliente = Column(String, index=True)
    cliente_id = Column(Integer, ForeignKey("clientes.id"), index=True)
    ruta_tracking = Column(String)

    trackings = Column(JSONType)
    camaras = Column(JSONType)

    carrier = Column(String)
    id_carrier = Column(String, index=True)
    carrier_id = Column(Integer, ForeignKey("carriers.id"), index=True)
    fecha_creacion = Column(DateTime, default=datetime.utcnow, index=True)

    def __repr__(self):
        return f"<Servicio(id={self.id}, nombre={self.nombre}, cliente={self.cliente})>"


class Camara(Base):
    """Registro de cámaras asociadas a los servicios."""

    __tablename__ = "camaras"

    id = Column(Integer, primary_key=True)
    nombre = Column(String, index=True)
    id_servicio = Column(Integer, index=True)

    __table_args__ = (
        UniqueConstraint("id_servicio", "nombre", name="uix_camara_unica"),
    )

    def __repr__(self) -> str:
        return (
            f"<Camara(id={self.id}, nombre={self.nombre}, servicio={self.id_servicio})>"
        )


class Ingreso(Base):
    """Almacena cada ingreso a una cámara con fecha y usuario."""

    __tablename__ = "ingresos"

    id = Column(Integer, primary_key=True)
    id_servicio = Column(Integer, index=True)
    id_camara = Column(Integer, index=True, nullable=True)
    camara = Column(String, index=True)
    fecha = Column(DateTime, default=datetime.utcnow, index=True)
    usuario = Column(String)

    def __repr__(self) -> str:
        return f"<Ingreso(id={self.id}, camara={self.camara}, fecha={self.fecha})>"


class Reclamo(Base):
    """Reclamos abiertos para cada servicio."""

    __tablename__ = "reclamos"

    id = Column(Integer, primary_key=True)
    servicio_id = Column(Integer, ForeignKey("servicios.id"), index=True)
    numero = Column(String, index=True)

    __table_args__ = (
        UniqueConstraint("servicio_id", "numero", name="uix_reclamo_unico"),
    )
    fecha_inicio = Column(DateTime, index=True, nullable=True)
    fecha_cierre = Column(DateTime, index=True, nullable=True)
    tipo_solucion = Column(String)
    descripcion_solucion = Column(String)
    descripcion = Column(String)

    def __repr__(self) -> str:
        return (
            "<Reclamo("
            f"id={self.id}, servicio={self.servicio_id}, numero={self.numero}, "
            f"tipo_solucion={self.tipo_solucion})>"
        )


class TareaProgramada(Base):
    """Tareas programadas que informan los carriers."""

    __tablename__ = "tareas_programadas"

    id = Column(Integer, primary_key=True)
    fecha_inicio = Column(DateTime, index=True)
    fecha_fin = Column(DateTime, index=True)
    tipo_tarea = Column(String)
    tiempo_afectacion = Column(String)
    descripcion = Column(String)
    carrier_id = Column(Integer, ForeignKey("carriers.id"), index=True)
<<<<<<< HEAD
    id_interno = Column(String, index=True, nullable=True)

    __table_args__ = (
        UniqueConstraint("carrier_id", "id_interno", name="uix_carrier_interno"),
    )
=======
    id_interno = Column(String, unique=True, index=True, nullable=True)
>>>>>>> ad7773ee


Index(
    "ix_tareas_programadas_fecha_inicio_fecha_fin",
    TareaProgramada.fecha_inicio,
    TareaProgramada.fecha_fin,
)


class TareaServicio(Base):
    """Servicios afectados por cada :class:`TareaProgramada`."""

    __tablename__ = "tareas_servicio"

    id = Column(Integer, primary_key=True)
    tarea_id = Column(Integer, ForeignKey("tareas_programadas.id"), index=True)
    servicio_id = Column(Integer, ForeignKey("servicios.id"), index=True)

    # Evita filas duplicadas con la misma tarea y servicio
    __table_args__ = (
        UniqueConstraint("tarea_id", "servicio_id", name="uix_tarea_servicio"),
    )


class ServicioPendiente(Base):
    """IDs de servicios no encontrados en un correo."""

    __tablename__ = "servicios_pendientes"

    id = Column(Integer, primary_key=True)
    tarea_id = Column(Integer, ForeignKey("tareas_programadas.id"), index=True)
    id_carrier = Column(String, index=True)


def ensure_servicio_columns() -> None:
    """Comprueba que la tabla ``servicios`` posea todas las columnas del modelo.

    Si falta alguna, la agrega mediante ``ALTER TABLE`` para mantener la base
    sincronizada con la definición de :class:`Servicio`.
    """
    inspector = inspect(engine)

    # Crear la tabla de clientes y carriers si no existen
    if "clientes" not in inspector.get_table_names():
        Cliente.__table__.create(bind=engine)
    else:
        cols_cli = {c["name"] for c in inspector.get_columns("clientes")}
        if "destinatarios_carrier" not in cols_cli:
            tipo = Cliente.__table__.columns["destinatarios_carrier"].type.compile(
                engine.dialect
            )
            with engine.begin() as conn:
                conn.execute(
                    text(
                        f"ALTER TABLE clientes ADD COLUMN destinatarios_carrier {tipo}"
                    )
                )
    if "carriers" not in inspector.get_table_names():
        Carrier.__table__.create(bind=engine)

    actuales = {col["name"] for col in inspector.get_columns("servicios")}
    definidas = {c.name for c in Servicio.__table__.columns}

    faltantes = definidas - actuales
    for columna in faltantes:
        tipo = Servicio.__table__.columns[columna].type.compile(engine.dialect)
        extra = ""
        if columna == "cliente_id":
            extra = " REFERENCES clientes(id)"
        elif columna == "carrier_id":
            extra = " REFERENCES carriers(id)"
        with engine.begin() as conn:
            conn.execute(
                text(f"ALTER TABLE servicios ADD COLUMN {columna} {tipo}{extra}")
            )

    indices = {idx["name"] for idx in inspector.get_indexes("servicios")}
    if "ix_servicios_id_carrier" not in indices:
        with engine.begin() as conn:
            conn.execute(
                text(
                    "CREATE INDEX ix_servicios_id_carrier" " ON servicios (id_carrier)"
                )
            )
    if "ix_servicios_carrier_id" not in indices:
        with engine.begin() as conn:
            conn.execute(
                text("CREATE INDEX ix_servicios_carrier_id ON servicios (carrier_id)")
            )
    if "ix_servicios_cliente_id" not in indices:
        with engine.begin() as conn:
            conn.execute(
                text(
                    "CREATE INDEX ix_servicios_cliente_id" " ON servicios (cliente_id)"
                )
            )

    indices_tareas = {
        idx["name"] for idx in inspector.get_indexes("tareas_programadas")
    }
    if "ix_tareas_programadas_fecha_inicio_fecha_fin" not in indices_tareas:
        with engine.begin() as conn:
            conn.execute(
                text(
                    "CREATE INDEX ix_tareas_programadas_fecha_inicio_fecha_fin "
                    "ON tareas_programadas (fecha_inicio, fecha_fin)"
                )
            )

    actuales_tarea = {c["name"] for c in inspector.get_columns("tareas_programadas")}
    if "carrier_id" not in actuales_tarea:
        tipo = TareaProgramada.__table__.columns["carrier_id"].type.compile(
            engine.dialect
        )
        with engine.begin() as conn:
            conn.execute(
                text(
                    f"ALTER TABLE tareas_programadas ADD COLUMN carrier_id {tipo} REFERENCES carriers(id)"
                )
            )
    if "ix_tareas_programadas_carrier_id" not in indices_tareas:
        with engine.begin() as conn:
            conn.execute(
                text(
                    "CREATE INDEX ix_tareas_programadas_carrier_id ON tareas_programadas (carrier_id)"
                )
            )

    if "id_interno" not in actuales_tarea:
        tipo = TareaProgramada.__table__.columns["id_interno"].type.compile(
            engine.dialect
        )
        with engine.begin() as conn:
            conn.execute(
                text(f"ALTER TABLE tareas_programadas ADD COLUMN id_interno {tipo}")
            )
    if "ix_tareas_programadas_id_interno" not in indices_tareas:
        with engine.begin() as conn:
            conn.execute(
                text(
                    "CREATE INDEX ix_tareas_programadas_id_interno ON tareas_programadas (id_interno)"
                )
            )

<<<<<<< HEAD
    uniques_tarea = {
        u["name"] for u in inspector.get_unique_constraints("tareas_programadas")
    }
    if "uix_carrier_interno" not in uniques_tarea:
        with engine.begin() as conn:
            conn.execute(
                text(
                    "ALTER TABLE tareas_programadas ADD CONSTRAINT uix_carrier_interno UNIQUE (carrier_id, id_interno)"
                )
            )

=======
>>>>>>> ad7773ee
    if "servicios_pendientes" not in inspector.get_table_names():
        ServicioPendiente.__table__.create(bind=engine)

    # 2️⃣ Restricción única (tarea_id, servicio_id) en tareas_servicio
    if "tareas_servicio" in inspector.get_table_names():
        uniques = {
            u["name"] for u in inspector.get_unique_constraints("tareas_servicio")
        }
        if "uix_tarea_servicio" not in uniques:
            with engine.begin() as conn:
                conn.execute(
                    text(
                        "ALTER TABLE tareas_servicio "
                        "ADD CONSTRAINT uix_tarea_servicio "
                        "UNIQUE (tarea_id, servicio_id)"
                    )
                )

    # 3️⃣ Restricciones únicas de cámaras y reclamos
    if "camaras" in inspector.get_table_names():
        uniques = {u["name"] for u in inspector.get_unique_constraints("camaras")}
        if "uix_camara_unica" not in uniques:
            with engine.begin() as conn:
                conn.execute(
                    text(
                        "ALTER TABLE camaras "
                        "ADD CONSTRAINT uix_camara_unica "
                        "UNIQUE (id_servicio, nombre)"
                    )
                )
    if "reclamos" in inspector.get_table_names():
        uniques = {u["name"] for u in inspector.get_unique_constraints("reclamos")}
        if "uix_reclamo_unico" not in uniques:
            with engine.begin() as conn:
                conn.execute(
                    text(
                        "ALTER TABLE reclamos "
                        "ADD CONSTRAINT uix_reclamo_unico "
                        "UNIQUE (servicio_id, numero)"
                    )
                )


def init_db():
    """Inicializa la base de datos y crea las tablas si no existen."""
    # ``bind=engine`` deja explícito que las tablas se crearán usando
    # la conexión configurada en ``engine``. Esto permite que el bot
    # genere la estructura necesaria de forma automática la primera vez.
    # Se incluyen las tablas recientes como ``reclamos``.
    Base.metadata.create_all(bind=engine)
    ensure_servicio_columns()
    if engine.dialect.name == "postgresql":
        with engine.begin() as conn:
            try:
                conn.execute(text("CREATE EXTENSION IF NOT EXISTS unaccent"))
                conn.execute(text("CREATE EXTENSION IF NOT EXISTS pg_trgm"))
            except SQLAlchemyError as e:
                logger.warning(
                    "No se pudieron crear las extensiones unaccent/pg_trgm: %s",
                    e,
                )

            try:
                conn.execute(
                    text(
                        "CREATE OR REPLACE FUNCTION immutable_unaccent(text)\n"
                        # Se invoca "public.unaccent" porque el esquema
                        # "public" puede no estar en el ``search_path`` al
                        # crear la función.
                        "RETURNS text AS $$ SELECT public.unaccent($1) $$\n"
                        "LANGUAGE SQL IMMUTABLE"
                    )
                )
                conn.execute(
                    text(
                        "CREATE INDEX IF NOT EXISTS ix_servicios_camaras_unaccent "
                        "ON servicios USING gin ("
                        "immutable_unaccent(lower(camaras::text)) gin_trgm_ops)"
                    )
                )
            except SQLAlchemyError as e:
                logger.warning(
                    "No se pudo crear el índice para las cámaras: %s",
                    e,
                )


# La inicialización se realiza desde ``main.py`` para evitar errores al
# importar el módulo cuando la base de datos no está disponible.


def obtener_servicio(id_servicio: int) -> Servicio | None:
    """Devuelve un servicio por su ID o ``None`` si no existe."""
    with SessionLocal() as session:
        return session.get(Servicio, id_servicio)


def obtener_cliente_por_nombre(nombre: str) -> Cliente | None:
    """Devuelve un cliente por su nombre."""
    with SessionLocal() as session:
        return session.query(Cliente).filter(Cliente.nombre == nombre).first()


def obtener_destinatarios_servicio(id_servicio: int) -> list[str]:
    """Recupera los correos asociados al cliente de un servicio."""
    with SessionLocal() as session:
        servicio = session.get(Servicio, id_servicio)
        if not servicio:
            return []
        cliente = None
        if servicio.cliente_id:
            cliente = session.get(Cliente, servicio.cliente_id)
        elif servicio.cliente:
            cliente = (
                session.query(Cliente)
                .filter(Cliente.nombre == servicio.cliente)
                .first()
            )
        if not cliente:
            return []
        if cliente.destinatarios_carrier and servicio.carrier:
            lista = cliente.destinatarios_carrier.get(servicio.carrier)
            if lista:
                return lista
        return cliente.destinatarios if cliente.destinatarios else []


def crear_servicio(**datos) -> Servicio:
    """Crea un nuevo servicio con los datos recibidos."""
    with SessionLocal() as session:
        permitidas = {c.name for c in Servicio.__table__.columns}
        datos_validos = {k: v for k, v in datos.items() if k in permitidas}
        # Las columnas ``camaras`` y ``trackings`` almacenan datos en formato
        # JSON o JSONB según la base de datos, por lo que se aceptan listas o
        # diccionarios directamente.
        servicio = Servicio(**datos_validos)
        session.add(servicio)
        session.commit()
        session.refresh(servicio)
        return servicio


def actualizar_tracking(
    id_servicio: int,
    ruta: str | None = None,
    camaras: list[str] | None = None,
    trackings_txt: list[str] | None = None,
    tipo: str = "principal",
) -> None:
    """Actualiza datos del servicio: tracking, cámaras y archivos asociados."""
    with SessionLocal() as session:
        servicio = session.get(Servicio, id_servicio)
        if not servicio:
            return
        if ruta is not None:
            servicio.ruta_tracking = ruta
        if camaras is not None:
            # Si las cámaras llegan como cadena (caso de registros antiguos),
            # se intenta convertir desde JSON para guardar siempre una lista.
            if isinstance(camaras, str):
                try:
                    camaras = json.loads(camaras)
                except json.JSONDecodeError:
                    camaras = []
            cam_anterior = servicio.camaras or []
            servicio.camaras = camaras
        if trackings_txt:
            existentes = servicio.trackings or []
            # Compatibilidad con registros del esquema antiguo. Si ``existentes``
            # es una cadena (antes se almacenaba como texto) intentamos
            # convertirlo desde JSON. Si falla o está vacío, se utiliza una
            # lista vacía.
            if isinstance(existentes, str):
                try:
                    existentes = json.loads(existentes) if existentes else []
                except json.JSONDecodeError:
                    existentes = []

            nuevos = []
            for t in trackings_txt:
                if isinstance(t, dict):
                    entrada = t
                else:
                    entrada = {
                        "ruta": t,
                        "tipo": tipo,
                        "fecha": datetime.utcnow().isoformat(),
                    }
                if camaras is not None:
                    nuevas = {normalizar_camara(c) for c in camaras}
                    anteriores = {normalizar_camara(c) for c in cam_anterior}
                    dif_agregadas = nuevas - anteriores
                    dif_quitadas = anteriores - nuevas
                    entrada["nuevas"] = [
                        c for c in camaras if normalizar_camara(c) in dif_agregadas
                    ]
                    entrada["quitadas"] = [
                        c for c in cam_anterior if normalizar_camara(c) in dif_quitadas
                    ]
                nuevos.append(entrada)
            existentes.extend(nuevos)
            servicio.trackings = existentes
        session.commit()


def buscar_servicios_por_camara(
    nombre_camara: str, exacto: bool = False
) -> list[Servicio]:
    """Devuelve los servicios que contienen la cámara indicada.

    :param nombre_camara: Texto a buscar en las cámaras registradas.
    :param exacto: Si es ``True`` solo se consideran coincidencias exactas tras
        normalizar los nombres. De lo contrario se permite que la cadena
        buscada sea un fragmento de la cámara o viceversa.
    """

    # Se utiliza un contexto ``with`` para asegurar el cierre de la sesión
    # sin necesidad de manejar excepciones de forma explícita.
    with SessionLocal() as session:
        fragmento = normalizar_camara(nombre_camara)

        # Primer intento de filtrado. Se castea ``Servicio.camaras`` a ``String``
        # para evitar problemas cuando se guarda como JSON o JSONB.
        camaras_str = Servicio.camaras.cast(String)

        # Algunas bases de datos como SQLite no cuentan con la función
        # ``unaccent``. Se verifica el dialecto para aplicarla solo cuando
        # está disponible (PostgreSQL).
        if session.bind.dialect.name == "postgresql":
            columna_normalizada = func.unaccent(func.lower(camaras_str))
        else:
            columna_normalizada = func.lower(camaras_str)

        filtro = columna_normalizada.ilike(f"%{normalizar_camara(nombre_camara)}%")
        candidatos = session.query(Servicio).filter(filtro).all()

        # Si no se encontraron coincidencias con la cadena tal cual se recibió,
        # se recuperan todos los servicios para comparar en memoria utilizando
        # la versión normalizada y así evitar falsos negativos.
        if not candidatos:
            candidatos = session.query(Servicio).all()

        resultados: list[Servicio] = []
        for servicio in candidatos:
            # Si el servicio no posee cámaras registradas se ignora

            if not servicio.camaras:
                continue
            camaras = servicio.camaras

            for c in camaras:
                c_norm = normalizar_camara(str(c))
                coincidencia = (
                    fragmento == c_norm
                    if exacto
                    else (fragmento in c_norm or c_norm in fragmento)
                )
                if coincidencia:
                    resultados.append(servicio)
                    break
        return resultados


def exportar_camaras_servicio(id_servicio: int, ruta_excel: str) -> bool:
    """Guarda en un Excel las cámaras asociadas al servicio indicado.

    :param id_servicio: Identificador del servicio en la base.
    :param ruta_excel: Ruta del archivo Excel a generar.
    :return: ``True`` si el archivo se creó correctamente.
    """
    servicio = obtener_servicio(id_servicio)
    if not servicio or not servicio.camaras:
        return False

    camaras = servicio.camaras
    # Compatibilidad con campos almacenados como texto JSON. Si es una cadena,
    # se intenta decodificar para obtener la lista de cámaras.
    if isinstance(camaras, str):
        try:
            camaras = json.loads(camaras)
        except json.JSONDecodeError:
            return False

    # Se crea el DataFrame con una única columna
    df = pd.DataFrame(camaras, columns=["camara"])

    try:
        df.to_excel(ruta_excel, index=False)
        return True
    except Exception:
        return False


def registrar_servicio(
    id_servicio: int,
    id_carrier: str | None = None,
    carrier_id: int | None = None,
) -> Servicio:
    """Inserta o actualiza un servicio utilizando ``session.merge``.

    Se crea un objeto :class:`Servicio` con el ID indicado y, si se
    proporciona ``id_carrier``, también se asigna. ``merge`` evita duplicados
    al combinarlo con la fila existente cuando corresponde.
    """
    with SessionLocal() as session:
        datos = {"id": id_servicio}
        if id_carrier is not None:
            datos["id_carrier"] = str(id_carrier)
        if carrier_id is not None:
            datos["carrier_id"] = carrier_id

        servicio = Servicio(**datos)
        servicio = session.merge(servicio)
        session.commit()
        session.refresh(servicio)
        return servicio


def crear_camara(nombre: str, id_servicio: int) -> Camara:
    """Crea una cámara asociada a un servicio."""
    with SessionLocal() as session:
        camara = Camara(nombre=nombre, id_servicio=id_servicio)
        session.add(camara)
        try:
            session.commit()
        except IntegrityError:
            session.rollback()
            camara = (
                session.query(Camara)
                .filter(
                    Camara.id_servicio == id_servicio,
                    Camara.nombre == nombre,
                )
                .first()
            )
        if camara:
            session.refresh(camara)
        return camara


def crear_ingreso(
    id_servicio: int,
    camara: str,
    fecha: datetime | None = None,
    usuario: str | None = None,
    id_camara: int | None = None,
) -> Ingreso:
    """Registra un ingreso a una cámara."""
    with SessionLocal() as session:
        ingreso = Ingreso(
            id_servicio=id_servicio,
            camara=camara,
            fecha=fecha or datetime.utcnow(),
            usuario=usuario,
            id_camara=id_camara,
        )
        session.add(ingreso)
        session.commit()
        session.refresh(ingreso)
        return ingreso


def crear_reclamo(
    servicio_id: int,
    numero: str,
    fecha_inicio: datetime | None = None,
    descripcion: str | None = None,
    fecha_cierre: datetime | None = None,
    tipo_solucion: str | None = None,
    descripcion_solucion: str | None = None,
) -> Reclamo:
    """Guarda un reclamo asociado a un servicio."""
    with SessionLocal() as session:
        reclamo = Reclamo(
            servicio_id=servicio_id,
            numero=numero,
            fecha_inicio=fecha_inicio,
            fecha_cierre=fecha_cierre,
            tipo_solucion=tipo_solucion,
            descripcion_solucion=descripcion_solucion,
            descripcion=descripcion,
        )
        session.add(reclamo)
        try:
            session.commit()
        except IntegrityError:
            session.rollback()
            reclamo = (
                session.query(Reclamo)
                .filter(
                    Reclamo.servicio_id == servicio_id,
                    Reclamo.numero == numero,
                )
                .first()
            )
        if reclamo:
            session.refresh(reclamo)
        return reclamo


def obtener_reclamos_servicio(servicio_id: int) -> list[Reclamo]:
    """Devuelve los reclamos de un servicio."""
    with SessionLocal() as session:
        return session.query(Reclamo).filter(Reclamo.servicio_id == servicio_id).all()


def crear_tarea_programada(
    fecha_inicio: datetime,
    fecha_fin: datetime,
    tipo_tarea: str,
    servicios: list[int],
    carrier_id: int | None = None,
    tiempo_afectacion: str | None = None,
    descripcion: str | None = None,
    id_interno: str | None = None,
) -> TareaProgramada:
    """Registra una tarea programada y la vincula a los servicios indicados."""

    with SessionLocal() as session:
<<<<<<< HEAD
        tarea = None
        if carrier_id and id_interno:
            tarea = (
                session.query(TareaProgramada)
                .filter(
                    TareaProgramada.carrier_id == carrier_id,
                    TareaProgramada.id_interno == id_interno,
                )
                .first()
            )
        if tarea:
            tarea.fecha_inicio = fecha_inicio
            tarea.fecha_fin = fecha_fin
            tarea.tipo_tarea = tipo_tarea
            tarea.tiempo_afectacion = tiempo_afectacion
            tarea.descripcion = descripcion
        else:
            tarea = TareaProgramada(
                fecha_inicio=fecha_inicio,
                fecha_fin=fecha_fin,
                tipo_tarea=tipo_tarea,
                carrier_id=carrier_id,
                tiempo_afectacion=tiempo_afectacion,
                descripcion=descripcion,
                id_interno=id_interno,
            )
            session.add(tarea)
=======
        tarea = TareaProgramada(
            fecha_inicio=fecha_inicio,
            fecha_fin=fecha_fin,
            tipo_tarea=tipo_tarea,
            carrier_id=carrier_id,
            tiempo_afectacion=tiempo_afectacion,
            descripcion=descripcion,
            id_interno=id_interno,
        )
        session.add(tarea)
>>>>>>> ad7773ee
        session.commit()
        session.refresh(tarea)

        servicios = list(dict.fromkeys(servicios))
        session.query(TareaServicio).filter(TareaServicio.tarea_id == tarea.id).delete()
        relaciones = [
            TareaServicio(tarea_id=tarea.id, servicio_id=sid) for sid in servicios
        ]
        session.bulk_save_objects(relaciones)
        session.commit()
        return tarea


def crear_servicio_pendiente(id_carrier: str, tarea_id: int) -> ServicioPendiente:
    """Registra un servicio pendiente."""
    with SessionLocal() as session:
        pendiente = ServicioPendiente(id_carrier=id_carrier, tarea_id=tarea_id)
        session.add(pendiente)
        session.commit()
        session.refresh(pendiente)
        return pendiente


def obtener_tareas_servicio(
    servicio_id: int | None = None, desc: bool = True
) -> list[object]:
    """Devuelve las tareas programadas o las relaciones tarea-servicio.

    Si ``servicio_id`` es ``None`` se listan las filas de :class:`TareaServicio`
    ordenadas por ID. Caso contrario se devuelven las tareas que afectan al
    servicio indicado, ordenadas por ``fecha_inicio``.
    """

    with SessionLocal() as session:
        if servicio_id is None:
            query = session.query(TareaServicio)
            query = query.order_by(
                TareaServicio.id.desc() if desc else TareaServicio.id
            )
            return query.all()

        query = (
            session.query(TareaProgramada)
            .join(TareaServicio, TareaProgramada.id == TareaServicio.tarea_id)
            .filter(TareaServicio.servicio_id == servicio_id)
        )
        orden = (
            TareaProgramada.fecha_inicio.desc()
            if desc
            else TareaProgramada.fecha_inicio
        )
        return query.order_by(orden).all()


def obtener_servicios(desc: bool = True) -> list[Servicio]:
    """Devuelve los servicios ordenados por fecha de creación."""
    with SessionLocal() as session:
        query = session.query(Servicio)
        criterio = (
            Servicio.fecha_creacion if not desc else Servicio.fecha_creacion.desc()
        )
        query = query.order_by(criterio)
        return query.all()


def obtener_reclamos(desc: bool = True) -> list[Reclamo]:
    """Devuelve los reclamos ordenados por ID."""
    with SessionLocal() as session:
        query = session.query(Reclamo)
        query = query.order_by(Reclamo.id.desc() if desc else Reclamo.id)
        return query.all()


def obtener_camaras(desc: bool = True) -> list[Camara]:
    """Lista las cámaras registradas ordenadas por ID."""
    with SessionLocal() as session:
        query = session.query(Camara)
        query = query.order_by(Camara.id.desc() if desc else Camara.id)
        return query.all()


def obtener_clientes(desc: bool = True) -> list[Cliente]:
    """Devuelve los clientes ordenados por ID."""
    with SessionLocal() as session:
        query = session.query(Cliente)
        query = query.order_by(Cliente.id.desc() if desc else Cliente.id)
        return query.all()


def obtener_carriers(desc: bool = True) -> list[Carrier]:
    """Lista los carriers registrados."""
    with SessionLocal() as session:
        query = session.query(Carrier)
        query = query.order_by(Carrier.id.desc() if desc else Carrier.id)
        return query.all()


def obtener_conversaciones(desc: bool = True) -> list[Conversacion]:
    """Obtiene el historial de conversaciones."""
    with SessionLocal() as session:
        query = session.query(Conversacion)
        query = query.order_by(
            Conversacion.fecha.desc() if desc else Conversacion.fecha
        )
        return query.all()


def obtener_ingresos(desc: bool = True) -> list[Ingreso]:
    """Devuelve los ingresos registrados."""
    with SessionLocal() as session:
        query = session.query(Ingreso)
        query = query.order_by(Ingreso.fecha.desc() if desc else Ingreso.fecha)
        return query.all()


def obtener_tareas_programadas(desc: bool = True) -> list[TareaProgramada]:
    """Lista las tareas programadas ordenadas por inicio."""
    with SessionLocal() as session:
        query = session.query(TareaProgramada)
        criterio = (
            TareaProgramada.fecha_inicio.desc()
            if desc
            else TareaProgramada.fecha_inicio
        )
        query = query.order_by(criterio)
        return query.all()


def obtener_proxima_tarea() -> TareaProgramada | None:
    """Devuelve la tarea futura más cercana a la fecha actual."""
    with SessionLocal() as session:
        ahora = datetime.utcnow()
        return (
            session.query(TareaProgramada)
            .filter(TareaProgramada.fecha_inicio >= ahora)
            .order_by(TareaProgramada.fecha_inicio)
            .first()
        )


def depurar_servicios_duplicados() -> int:
    """Elimina servicios con el mismo nombre y cliente dejando el más reciente."""
    with SessionLocal() as session:
        repetidos = (
            session.query(Servicio.nombre, Servicio.cliente)
            .group_by(Servicio.nombre, Servicio.cliente)
            .having(func.count(Servicio.id) > 1)
            .all()
        )
        eliminados = 0
        for nombre, cliente in repetidos:
            filas = (
                session.query(Servicio)
                .filter(Servicio.nombre == nombre, Servicio.cliente == cliente)
                .order_by(Servicio.id.desc())
                .all()
            )
            for srv in filas[1:]:
                session.delete(srv)
                eliminados += 1
        session.commit()
        return eliminados


def depurar_reclamos_duplicados() -> int:
    """Elimina reclamos con número repetido conservando el de mayor ID."""
    with SessionLocal() as session:
        repetidos = (
            session.query(Reclamo.numero)
            .group_by(Reclamo.numero)
            .having(func.count(Reclamo.id) > 1)
            .all()
        )
        eliminados = 0
        for (numero,) in repetidos:
            filas = (
                session.query(Reclamo)
                .filter(Reclamo.numero == numero)
                .order_by(Reclamo.id.desc())
                .all()
            )
            for rec in filas[1:]:
                session.delete(rec)
                eliminados += 1
        session.commit()
        return eliminados<|MERGE_RESOLUTION|>--- conflicted
+++ resolved
@@ -6,30 +6,18 @@
 from datetime import datetime
 
 import pandas as pd
-<<<<<<< HEAD
+
 from sqlalchemy import (  # (+) Necesario para definir y recrear índices de forma explícita; (+) Mantiene la restricción única de tareas_servicio
-=======
-from sqlalchemy import (
+
     Index,
-)  # (+) Necesario para definir y recrear índices de forma explícita
-from sqlalchemy import (
     UniqueConstraint,
-)  # (+) Mantiene la restricción única de tareas_servicio
-from sqlalchemy import (
->>>>>>> ad7773ee
     JSON,
     Column,
     DateTime,
     ForeignKey,
-<<<<<<< HEAD
-    Index,
     Integer,
     String,
-    UniqueConstraint,
-=======
-    Integer,
-    String,
->>>>>>> ad7773ee
+
     create_engine,
     func,
     inspect,
@@ -205,15 +193,13 @@
     tiempo_afectacion = Column(String)
     descripcion = Column(String)
     carrier_id = Column(Integer, ForeignKey("carriers.id"), index=True)
-<<<<<<< HEAD
+
     id_interno = Column(String, index=True, nullable=True)
 
     __table_args__ = (
         UniqueConstraint("carrier_id", "id_interno", name="uix_carrier_interno"),
     )
-=======
-    id_interno = Column(String, unique=True, index=True, nullable=True)
->>>>>>> ad7773ee
+
 
 
 Index(
@@ -358,7 +344,7 @@
                 )
             )
 
-<<<<<<< HEAD
+
     uniques_tarea = {
         u["name"] for u in inspector.get_unique_constraints("tareas_programadas")
     }
@@ -370,8 +356,7 @@
                 )
             )
 
-=======
->>>>>>> ad7773ee
+
     if "servicios_pendientes" not in inspector.get_table_names():
         ServicioPendiente.__table__.create(bind=engine)
 
@@ -791,7 +776,6 @@
     """Registra una tarea programada y la vincula a los servicios indicados."""
 
     with SessionLocal() as session:
-<<<<<<< HEAD
         tarea = None
         if carrier_id and id_interno:
             tarea = (
@@ -819,18 +803,7 @@
                 id_interno=id_interno,
             )
             session.add(tarea)
-=======
-        tarea = TareaProgramada(
-            fecha_inicio=fecha_inicio,
-            fecha_fin=fecha_fin,
-            tipo_tarea=tipo_tarea,
-            carrier_id=carrier_id,
-            tiempo_afectacion=tiempo_afectacion,
-            descripcion=descripcion,
-            id_interno=id_interno,
-        )
-        session.add(tarea)
->>>>>>> ad7773ee
+
         session.commit()
         session.refresh(tarea)
 
