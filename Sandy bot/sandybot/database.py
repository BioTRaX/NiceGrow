"""
Configuración y modelos de la base de datos
"""

from sqlalchemy import create_engine, Column, Integer, String, DateTime, text, inspect
from sqlalchemy.orm import declarative_base, sessionmaker
import json
from .utils import normalizar_camara
from datetime import datetime
from .config import config

# Configuración de la base de datos
DATABASE_URL = (
    f"postgresql+psycopg2://{config.DB_USER}:{config.DB_PASSWORD}@"
    f"{config.DB_HOST}:{config.DB_PORT}/{config.DB_NAME}"
)

# Crear engine con connection pooling
engine = create_engine(
    DATABASE_URL,
    pool_size=5,
    max_overflow=10,
    pool_timeout=30,
    pool_recycle=1800
)

# Crear sessionmaker
SessionLocal = sessionmaker(bind=engine)

# Base declarativa para los modelos
Base = declarative_base()

class Conversacion(Base):
    """Modelo para almacenar conversaciones del bot"""
    __tablename__ = 'conversaciones'

    id = Column(Integer, primary_key=True)
    user_id = Column(String, index=True)
    mensaje = Column(String)
    respuesta = Column(String)
    modo = Column(String)
    fecha = Column(DateTime, default=datetime.utcnow, index=True)

    def __repr__(self):
        return f"<Conversacion(id={self.id}, user_id={self.user_id}, fecha={self.fecha})>"


class Servicio(Base):
    """Modelo que almacena datos de un servicio y su seguimiento"""
    __tablename__ = 'servicios'

    id = Column(Integer, primary_key=True)
    nombre = Column(String, index=True)
    cliente = Column(String, index=True)
    ruta_tracking = Column(String)
    trackings = Column(String)
    camaras = Column(String)
    carrier = Column(String)
    id_carrier = Column(String)
    fecha_creacion = Column(DateTime, default=datetime.utcnow, index=True)

    def __repr__(self):
        return f"<Servicio(id={self.id}, nombre={self.nombre}, cliente={self.cliente})>"


def ensure_servicio_columns() -> None:
    """Comprueba que la tabla ``servicios`` posea todas las columnas del modelo.

    Si falta alguna, la agrega mediante ``ALTER TABLE`` para mantener la base
    sincronizada con la definición de :class:`Servicio`.
    """
    inspector = inspect(engine)
    actuales = {col["name"] for col in inspector.get_columns("servicios")}
    definidas = {c.name for c in Servicio.__table__.columns}

    faltantes = definidas - actuales
    for columna in faltantes:
        with engine.begin() as conn:
            conn.execute(text(f"ALTER TABLE servicios ADD COLUMN {columna} VARCHAR"))

def init_db():
    """Inicializa la base de datos y crea las tablas si no existen."""
    # ``bind=engine`` deja explícito que las tablas se crearán usando
    # la conexión configurada en ``engine``. Esto permite que el bot
    # genere la estructura necesaria de forma automática la primera vez.
    Base.metadata.create_all(bind=engine)
    ensure_servicio_columns()


# Crear las tablas al importar el módulo
init_db()


def obtener_servicio(id_servicio: int) -> Servicio | None:
    """Devuelve un servicio por su ID o ``None`` si no existe."""
    with SessionLocal() as session:
        return session.get(Servicio, id_servicio)


def crear_servicio(**datos) -> Servicio:
    """Crea un nuevo servicio con los datos recibidos."""
    with SessionLocal() as session:
        permitidas = {c.name for c in Servicio.__table__.columns}
        datos_validos = {k: v for k, v in datos.items() if k in permitidas}
        if "camaras" in datos_validos and isinstance(datos_validos["camaras"], list):
            datos_validos["camaras"] = json.dumps(datos_validos["camaras"])
        if "trackings" in datos_validos and isinstance(datos_validos["trackings"], list):
            datos_validos["trackings"] = json.dumps(datos_validos["trackings"])
        servicio = Servicio(**datos_validos)
        session.add(servicio)
        session.commit()
        session.refresh(servicio)
        return servicio


def actualizar_tracking(
    id_servicio: int,
    ruta: str | None = None,
    camaras: list[str] | None = None,
    trackings_txt: list[str] | None = None,
) -> None:
    """Actualiza datos del servicio: tracking, cámaras y archivos asociados."""
    with SessionLocal() as session:
        servicio = session.get(Servicio, id_servicio)
        if not servicio:
            return
        if ruta is not None:
            servicio.ruta_tracking = ruta
        if camaras is not None:
            servicio.camaras = json.dumps(camaras)
        if trackings_txt:
            existentes = json.loads(servicio.trackings) if servicio.trackings else []
            existentes.extend(trackings_txt)
            servicio.trackings = json.dumps(existentes)
        session.commit()


def buscar_servicios_por_camara(nombre_camara: str) -> list[Servicio]:
    """Devuelve los servicios que contienen la cámara indicada."""
<<<<<<< HEAD
    session = SessionLocal()
    try:
        fragmento = normalizar_camara(nombre_camara)

        # Consulta preliminar para evitar recorrer todos los registros
        candidatos = (
            session.query(Servicio)
            .filter(Servicio.camaras.ilike(f"%{fragmento}%"))
            .all()
        )

        resultados: list[Servicio] = []
        for servicio in candidatos:
=======
    resultados: list[Servicio] = []
    with SessionLocal() as session:
        camara_norm = normalizar_camara(nombre_camara)
        for servicio in session.query(Servicio).all():
>>>>>>> 9e3f1f8b
            if not servicio.camaras:
                continue
            try:
                camaras = json.loads(servicio.camaras)
            except json.JSONDecodeError:
                continue
            for c in camaras:
                c_norm = normalizar_camara(str(c))
                if fragmento in c_norm or c_norm in fragmento:
                    resultados.append(servicio)
                    break
        return resultados


def registrar_servicio(id_servicio: int, id_carrier: str | None = None) -> Servicio:
    """Crea o actualiza un servicio con el ``id_servicio`` dado.

    Si el servicio existe, se actualiza el campo ``id_carrier`` si fue
    proporcionado. En caso contrario se genera un nuevo registro con los datos
    recibidos.
    """
    with SessionLocal() as session:
        servicio = session.get(Servicio, id_servicio)
        if servicio:
            if id_carrier is not None:
                servicio.id_carrier = str(id_carrier)
            session.commit()
            session.refresh(servicio)
            return servicio
        nuevo = Servicio(id=id_servicio)
        if id_carrier is not None:
            nuevo.id_carrier = str(id_carrier)
        session.add(nuevo)
        session.commit()
        session.refresh(nuevo)
        return nuevo

<|MERGE_RESOLUTION|>--- conflicted
+++ resolved
@@ -1,196 +1,191 @@
-"""
-Configuración y modelos de la base de datos
-"""
-
-from sqlalchemy import create_engine, Column, Integer, String, DateTime, text, inspect
-from sqlalchemy.orm import declarative_base, sessionmaker
-import json
-from .utils import normalizar_camara
-from datetime import datetime
-from .config import config
-
-# Configuración de la base de datos
-DATABASE_URL = (
-    f"postgresql+psycopg2://{config.DB_USER}:{config.DB_PASSWORD}@"
-    f"{config.DB_HOST}:{config.DB_PORT}/{config.DB_NAME}"
-)
-
-# Crear engine con connection pooling
-engine = create_engine(
-    DATABASE_URL,
-    pool_size=5,
-    max_overflow=10,
-    pool_timeout=30,
-    pool_recycle=1800
-)
-
-# Crear sessionmaker
-SessionLocal = sessionmaker(bind=engine)
-
-# Base declarativa para los modelos
-Base = declarative_base()
-
-class Conversacion(Base):
-    """Modelo para almacenar conversaciones del bot"""
-    __tablename__ = 'conversaciones'
-
-    id = Column(Integer, primary_key=True)
-    user_id = Column(String, index=True)
-    mensaje = Column(String)
-    respuesta = Column(String)
-    modo = Column(String)
-    fecha = Column(DateTime, default=datetime.utcnow, index=True)
-
-    def __repr__(self):
-        return f"<Conversacion(id={self.id}, user_id={self.user_id}, fecha={self.fecha})>"
-
-
-class Servicio(Base):
-    """Modelo que almacena datos de un servicio y su seguimiento"""
-    __tablename__ = 'servicios'
-
-    id = Column(Integer, primary_key=True)
-    nombre = Column(String, index=True)
-    cliente = Column(String, index=True)
-    ruta_tracking = Column(String)
-    trackings = Column(String)
-    camaras = Column(String)
-    carrier = Column(String)
-    id_carrier = Column(String)
-    fecha_creacion = Column(DateTime, default=datetime.utcnow, index=True)
-
-    def __repr__(self):
-        return f"<Servicio(id={self.id}, nombre={self.nombre}, cliente={self.cliente})>"
-
-
-def ensure_servicio_columns() -> None:
-    """Comprueba que la tabla ``servicios`` posea todas las columnas del modelo.
-
-    Si falta alguna, la agrega mediante ``ALTER TABLE`` para mantener la base
-    sincronizada con la definición de :class:`Servicio`.
-    """
-    inspector = inspect(engine)
-    actuales = {col["name"] for col in inspector.get_columns("servicios")}
-    definidas = {c.name for c in Servicio.__table__.columns}
-
-    faltantes = definidas - actuales
-    for columna in faltantes:
-        with engine.begin() as conn:
-            conn.execute(text(f"ALTER TABLE servicios ADD COLUMN {columna} VARCHAR"))
-
-def init_db():
-    """Inicializa la base de datos y crea las tablas si no existen."""
-    # ``bind=engine`` deja explícito que las tablas se crearán usando
-    # la conexión configurada en ``engine``. Esto permite que el bot
-    # genere la estructura necesaria de forma automática la primera vez.
-    Base.metadata.create_all(bind=engine)
-    ensure_servicio_columns()
-
-
-# Crear las tablas al importar el módulo
-init_db()
-
-
-def obtener_servicio(id_servicio: int) -> Servicio | None:
-    """Devuelve un servicio por su ID o ``None`` si no existe."""
-    with SessionLocal() as session:
-        return session.get(Servicio, id_servicio)
-
-
-def crear_servicio(**datos) -> Servicio:
-    """Crea un nuevo servicio con los datos recibidos."""
-    with SessionLocal() as session:
-        permitidas = {c.name for c in Servicio.__table__.columns}
-        datos_validos = {k: v for k, v in datos.items() if k in permitidas}
-        if "camaras" in datos_validos and isinstance(datos_validos["camaras"], list):
-            datos_validos["camaras"] = json.dumps(datos_validos["camaras"])
-        if "trackings" in datos_validos and isinstance(datos_validos["trackings"], list):
-            datos_validos["trackings"] = json.dumps(datos_validos["trackings"])
-        servicio = Servicio(**datos_validos)
-        session.add(servicio)
-        session.commit()
-        session.refresh(servicio)
-        return servicio
-
-
-def actualizar_tracking(
-    id_servicio: int,
-    ruta: str | None = None,
-    camaras: list[str] | None = None,
-    trackings_txt: list[str] | None = None,
-) -> None:
-    """Actualiza datos del servicio: tracking, cámaras y archivos asociados."""
-    with SessionLocal() as session:
-        servicio = session.get(Servicio, id_servicio)
-        if not servicio:
-            return
-        if ruta is not None:
-            servicio.ruta_tracking = ruta
-        if camaras is not None:
-            servicio.camaras = json.dumps(camaras)
-        if trackings_txt:
-            existentes = json.loads(servicio.trackings) if servicio.trackings else []
-            existentes.extend(trackings_txt)
-            servicio.trackings = json.dumps(existentes)
-        session.commit()
-
-
-def buscar_servicios_por_camara(nombre_camara: str) -> list[Servicio]:
-    """Devuelve los servicios que contienen la cámara indicada."""
-<<<<<<< HEAD
-    session = SessionLocal()
-    try:
-        fragmento = normalizar_camara(nombre_camara)
-
-        # Consulta preliminar para evitar recorrer todos los registros
-        candidatos = (
-            session.query(Servicio)
-            .filter(Servicio.camaras.ilike(f"%{fragmento}%"))
-            .all()
-        )
-
-        resultados: list[Servicio] = []
-        for servicio in candidatos:
-=======
-    resultados: list[Servicio] = []
-    with SessionLocal() as session:
-        camara_norm = normalizar_camara(nombre_camara)
-        for servicio in session.query(Servicio).all():
->>>>>>> 9e3f1f8b
-            if not servicio.camaras:
-                continue
-            try:
-                camaras = json.loads(servicio.camaras)
-            except json.JSONDecodeError:
-                continue
-            for c in camaras:
-                c_norm = normalizar_camara(str(c))
-                if fragmento in c_norm or c_norm in fragmento:
-                    resultados.append(servicio)
-                    break
-        return resultados
-
-
-def registrar_servicio(id_servicio: int, id_carrier: str | None = None) -> Servicio:
-    """Crea o actualiza un servicio con el ``id_servicio`` dado.
-
-    Si el servicio existe, se actualiza el campo ``id_carrier`` si fue
-    proporcionado. En caso contrario se genera un nuevo registro con los datos
-    recibidos.
-    """
-    with SessionLocal() as session:
-        servicio = session.get(Servicio, id_servicio)
-        if servicio:
-            if id_carrier is not None:
-                servicio.id_carrier = str(id_carrier)
-            session.commit()
-            session.refresh(servicio)
-            return servicio
-        nuevo = Servicio(id=id_servicio)
-        if id_carrier is not None:
-            nuevo.id_carrier = str(id_carrier)
-        session.add(nuevo)
-        session.commit()
-        session.refresh(nuevo)
-        return nuevo
-
+"""
+Configuración y modelos de la base de datos
+"""
+
+from sqlalchemy import create_engine, Column, Integer, String, DateTime, text, inspect
+from sqlalchemy.orm import declarative_base, sessionmaker
+import json
+from .utils import normalizar_camara
+from datetime import datetime
+from .config import config
+
+# Configuración de la base de datos
+DATABASE_URL = (
+    f"postgresql+psycopg2://{config.DB_USER}:{config.DB_PASSWORD}@"
+    f"{config.DB_HOST}:{config.DB_PORT}/{config.DB_NAME}"
+)
+
+# Crear engine con connection pooling
+engine = create_engine(
+    DATABASE_URL,
+    pool_size=5,
+    max_overflow=10,
+    pool_timeout=30,
+    pool_recycle=1800
+)
+
+# Crear sessionmaker
+SessionLocal = sessionmaker(bind=engine)
+
+# Base declarativa para los modelos
+Base = declarative_base()
+
+class Conversacion(Base):
+    """Modelo para almacenar conversaciones del bot"""
+    __tablename__ = 'conversaciones'
+
+    id = Column(Integer, primary_key=True)
+    user_id = Column(String, index=True)
+    mensaje = Column(String)
+    respuesta = Column(String)
+    modo = Column(String)
+    fecha = Column(DateTime, default=datetime.utcnow, index=True)
+
+    def __repr__(self):
+        return f"<Conversacion(id={self.id}, user_id={self.user_id}, fecha={self.fecha})>"
+
+
+class Servicio(Base):
+    """Modelo que almacena datos de un servicio y su seguimiento"""
+    __tablename__ = 'servicios'
+
+    id = Column(Integer, primary_key=True)
+    nombre = Column(String, index=True)
+    cliente = Column(String, index=True)
+    ruta_tracking = Column(String)
+    trackings = Column(String)
+    camaras = Column(String)
+    carrier = Column(String)
+    id_carrier = Column(String)
+    fecha_creacion = Column(DateTime, default=datetime.utcnow, index=True)
+
+    def __repr__(self):
+        return f"<Servicio(id={self.id}, nombre={self.nombre}, cliente={self.cliente})>"
+
+
+def ensure_servicio_columns() -> None:
+    """Comprueba que la tabla ``servicios`` posea todas las columnas del modelo.
+
+    Si falta alguna, la agrega mediante ``ALTER TABLE`` para mantener la base
+    sincronizada con la definición de :class:`Servicio`.
+    """
+    inspector = inspect(engine)
+    actuales = {col["name"] for col in inspector.get_columns("servicios")}
+    definidas = {c.name for c in Servicio.__table__.columns}
+
+    faltantes = definidas - actuales
+    for columna in faltantes:
+        with engine.begin() as conn:
+            conn.execute(text(f"ALTER TABLE servicios ADD COLUMN {columna} VARCHAR"))
+
+def init_db():
+    """Inicializa la base de datos y crea las tablas si no existen."""
+    # ``bind=engine`` deja explícito que las tablas se crearán usando
+    # la conexión configurada en ``engine``. Esto permite que el bot
+    # genere la estructura necesaria de forma automática la primera vez.
+    Base.metadata.create_all(bind=engine)
+    ensure_servicio_columns()
+
+
+# Crear las tablas al importar el módulo
+init_db()
+
+
+def obtener_servicio(id_servicio: int) -> Servicio | None:
+    """Devuelve un servicio por su ID o ``None`` si no existe."""
+    with SessionLocal() as session:
+        return session.get(Servicio, id_servicio)
+
+
+def crear_servicio(**datos) -> Servicio:
+    """Crea un nuevo servicio con los datos recibidos."""
+    with SessionLocal() as session:
+        permitidas = {c.name for c in Servicio.__table__.columns}
+        datos_validos = {k: v for k, v in datos.items() if k in permitidas}
+        if "camaras" in datos_validos and isinstance(datos_validos["camaras"], list):
+            datos_validos["camaras"] = json.dumps(datos_validos["camaras"])
+        if "trackings" in datos_validos and isinstance(datos_validos["trackings"], list):
+            datos_validos["trackings"] = json.dumps(datos_validos["trackings"])
+        servicio = Servicio(**datos_validos)
+        session.add(servicio)
+        session.commit()
+        session.refresh(servicio)
+        return servicio
+
+
+def actualizar_tracking(
+    id_servicio: int,
+    ruta: str | None = None,
+    camaras: list[str] | None = None,
+    trackings_txt: list[str] | None = None,
+) -> None:
+    """Actualiza datos del servicio: tracking, cámaras y archivos asociados."""
+    with SessionLocal() as session:
+        servicio = session.get(Servicio, id_servicio)
+        if not servicio:
+            return
+        if ruta is not None:
+            servicio.ruta_tracking = ruta
+        if camaras is not None:
+            servicio.camaras = json.dumps(camaras)
+        if trackings_txt:
+            existentes = json.loads(servicio.trackings) if servicio.trackings else []
+            existentes.extend(trackings_txt)
+            servicio.trackings = json.dumps(existentes)
+        session.commit()
+
+
+def buscar_servicios_por_camara(nombre_camara: str) -> list[Servicio]:
+    """Devuelve los servicios que contienen la cámara indicada."""
+
+    session = SessionLocal()
+    try:
+        fragmento = normalizar_camara(nombre_camara)
+
+        # Consulta preliminar para evitar recorrer todos los registros
+        candidatos = (
+            session.query(Servicio)
+            .filter(Servicio.camaras.ilike(f"%{fragmento}%"))
+            .all()
+        )
+
+        resultados: list[Servicio] = []
+        for servicio in candidatos:
+
+            if not servicio.camaras:
+                continue
+            try:
+                camaras = json.loads(servicio.camaras)
+            except json.JSONDecodeError:
+                continue
+            for c in camaras:
+                c_norm = normalizar_camara(str(c))
+                if fragmento in c_norm or c_norm in fragmento:
+                    resultados.append(servicio)
+                    break
+        return resultados
+
+
+def registrar_servicio(id_servicio: int, id_carrier: str | None = None) -> Servicio:
+    """Crea o actualiza un servicio con el ``id_servicio`` dado.
+
+    Si el servicio existe, se actualiza el campo ``id_carrier`` si fue
+    proporcionado. En caso contrario se genera un nuevo registro con los datos
+    recibidos.
+    """
+    with SessionLocal() as session:
+        servicio = session.get(Servicio, id_servicio)
+        if servicio:
+            if id_carrier is not None:
+                servicio.id_carrier = str(id_carrier)
+            session.commit()
+            session.refresh(servicio)
+            return servicio
+        nuevo = Servicio(id=id_servicio)
+        if id_carrier is not None:
+            nuevo.id_carrier = str(id_carrier)
+        session.add(nuevo)
+        session.commit()
+        session.refresh(nuevo)
+        return nuevo
+