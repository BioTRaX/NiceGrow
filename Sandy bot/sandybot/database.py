--- conflicted
+++ resolved
@@ -1,341 +1,308 @@
-"""
-Configuración y modelos de la base de datos
-"""
-
-
-<<<<<<< HEAD
-from sqlalchemy import create_engine, Column, Integer, String, DateTime, text, inspect, func, JSON
-from sqlalchemy.orm import declarative_base, sessionmaker
-import pandas as pd
-from .utils import normalizar_camara
-from datetime import datetime
-from .config import config
-=======
-from sqlalchemy import create_engine, Column, Integer, String, DateTime, text, inspect, func
-from sqlalchemy.orm import declarative_base, sessionmaker
-from sqlalchemy import JSON as JSONB
-import json
-import pandas as pd
-from .utils import normalizar_camara
-from datetime import datetime
-from .config import config
->>>>>>> 823283b9
-
-
-# Configuración de la base de datos
-DATABASE_URL = (
-    f"postgresql+psycopg2://{config.DB_USER}:{config.DB_PASSWORD}@"
-    f"{config.DB_HOST}:{config.DB_PORT}/{config.DB_NAME}"
-)
-
-# Crear engine con connection pooling
-engine = create_engine(
-    DATABASE_URL, pool_size=5, max_overflow=10, pool_timeout=30, pool_recycle=1800
-)
-
-# Determina el tipo JSON a utilizar según la base de datos
-if engine.dialect.name == "postgresql":
-    from sqlalchemy.dialects.postgresql import JSONB as JSONType
-else:  # pragma: no cover - para SQLite en tests
-    JSONType = JSON
-
-# Crear sessionmaker
-# ``expire_on_commit=False`` evita que los objetos devueltos pierdan sus datos
-# al cerrarse la sesión, algo útil cuando las funciones retornan instancias.
-SessionLocal = sessionmaker(bind=engine, expire_on_commit=False)
-
-# Base declarativa para los modelos
-Base = declarative_base()
-
-
-class Conversacion(Base):
-    """Modelo para almacenar conversaciones del bot"""
-
-    __tablename__ = "conversaciones"
-
-    id = Column(Integer, primary_key=True)
-    user_id = Column(String, index=True)
-    mensaje = Column(String)
-    respuesta = Column(String)
-    modo = Column(String)
-    fecha = Column(DateTime, default=datetime.utcnow, index=True)
-
-    def __repr__(self):
-        return (
-            f"<Conversacion(id={self.id}, user_id={self.user_id}, fecha={self.fecha})>"
-        )
-
-
-class Servicio(Base):
-    """Modelo que almacena datos de un servicio y su seguimiento"""
-
-    __tablename__ = "servicios"
-
-    id = Column(Integer, primary_key=True)
-    nombre = Column(String, index=True)
-    cliente = Column(String, index=True)
-    ruta_tracking = Column(String)
-    trackings = Column(JSONType)
-    camaras = Column(JSONType)
-    carrier = Column(String)
-    id_carrier = Column(String)
-    fecha_creacion = Column(DateTime, default=datetime.utcnow, index=True)
-
-    def __repr__(self):
-        return f"<Servicio(id={self.id}, nombre={self.nombre}, cliente={self.cliente})>"
-
-
-class Camara(Base):
-    """Registro de cámaras asociadas a los servicios."""
-
-    __tablename__ = "camaras"
-
-    id = Column(Integer, primary_key=True)
-    nombre = Column(String, index=True)
-    id_servicio = Column(Integer, index=True)
-
-    def __repr__(self) -> str:
-        return (
-            f"<Camara(id={self.id}, nombre={self.nombre}, servicio={self.id_servicio})>"
-        )
-
-
-class Ingreso(Base):
-    """Almacena cada ingreso a una cámara con fecha y usuario."""
-
-    __tablename__ = "ingresos"
-
-    id = Column(Integer, primary_key=True)
-    id_servicio = Column(Integer, index=True)
-    id_camara = Column(Integer, index=True, nullable=True)
-    camara = Column(String, index=True)
-    fecha = Column(DateTime, default=datetime.utcnow, index=True)
-    usuario = Column(String)
-
-    def __repr__(self) -> str:
-        return f"<Ingreso(id={self.id}, camara={self.camara}, fecha={self.fecha})>"
-
-
-def ensure_servicio_columns() -> None:
-    """Comprueba que la tabla ``servicios`` posea todas las columnas del modelo.
-
-    Si falta alguna, la agrega mediante ``ALTER TABLE`` para mantener la base
-    sincronizada con la definición de :class:`Servicio`.
-    """
-    inspector = inspect(engine)
-    actuales = {col["name"] for col in inspector.get_columns("servicios")}
-    definidas = {c.name for c in Servicio.__table__.columns}
-
-
-    faltantes = definidas - actuales
-    for columna in faltantes:
-        tipo = Servicio.__table__.columns[columna].type.compile(engine.dialect)
-        with engine.begin() as conn:
-            conn.execute(
-                text(f"ALTER TABLE servicios ADD COLUMN {columna} {tipo}")
-            )
-
-
-def init_db():
-    """Inicializa la base de datos y crea las tablas si no existen."""
-    # ``bind=engine`` deja explícito que las tablas se crearán usando
-    # la conexión configurada en ``engine``. Esto permite que el bot
-    # genere la estructura necesaria de forma automática la primera vez.
-    Base.metadata.create_all(bind=engine)
-    ensure_servicio_columns()
-    if engine.dialect.name == "postgresql":
-        with engine.begin() as conn:
-            conn.execute(text("CREATE EXTENSION IF NOT EXISTS unaccent"))
-            conn.execute(text("CREATE EXTENSION IF NOT EXISTS pg_trgm"))
-            conn.execute(
-                text(
-                    "CREATE INDEX IF NOT EXISTS ix_servicios_camaras_unaccent "
-                    "ON servicios USING gin ((unaccent(lower(camaras))) gin_trgm_ops)"
-                )
-            )
-
-
-# Crear las tablas al importar el módulo
-init_db()
-
-
-def obtener_servicio(id_servicio: int) -> Servicio | None:
-    """Devuelve un servicio por su ID o ``None`` si no existe."""
-    with SessionLocal() as session:
-        return session.get(Servicio, id_servicio)
-
-
-def crear_servicio(**datos) -> Servicio:
-    """Crea un nuevo servicio con los datos recibidos."""
-    with SessionLocal() as session:
-        permitidas = {c.name for c in Servicio.__table__.columns}
-        datos_validos = {k: v for k, v in datos.items() if k in permitidas}
-        # Las columnas ``camaras`` y ``trackings`` ahora almacenan JSONB,
-        # por lo que se aceptan listas o diccionarios directamente.
-        servicio = Servicio(**datos_validos)
-        session.add(servicio)
-        session.commit()
-        session.refresh(servicio)
-        return servicio
-
-
-def actualizar_tracking(
-    id_servicio: int,
-    ruta: str | None = None,
-    camaras: list[str] | None = None,
-    trackings_txt: list[str] | None = None,
-) -> None:
-    """Actualiza datos del servicio: tracking, cámaras y archivos asociados."""
-    with SessionLocal() as session:
-        servicio = session.get(Servicio, id_servicio)
-        if not servicio:
-            return
-        if ruta is not None:
-            servicio.ruta_tracking = ruta
-        if camaras is not None:
-            servicio.camaras = camaras
-        if trackings_txt:
-            existentes = servicio.trackings or []
-            existentes.extend(trackings_txt)
-            servicio.trackings = existentes
-        session.commit()
-
-
-def buscar_servicios_por_camara(nombre_camara: str) -> list[Servicio]:
-    """Devuelve los servicios que contienen la cámara indicada."""
-
-
-    # Se utiliza un contexto ``with`` para asegurar el cierre de la sesión
-    # sin necesidad de manejar excepciones de forma explícita.
-    with SessionLocal() as session:
-        fragmento = normalizar_camara(nombre_camara)
-
-        # Primer intento de filtrado usando el texto original para reducir
-        # la cantidad de filas cargadas. Este paso puede fallar si en la base
-        # se registró la cámara con abreviaturas o acentos diferentes.
-        candidatos = (
-            session.query(Servicio)
-            .filter(Servicio.camaras.cast(String).ilike(f"%{nombre_camara}%"))
-            .all()
-        )
-
-        # Si no se encontraron coincidencias con la cadena tal cual se recibió,
-        # se recuperan todos los servicios para comparar en memoria utilizando
-        # la versión normalizada y así evitar falsos negativos.
-        if not candidatos:
-            candidatos = session.query(Servicio).all()
-
-        resultados: list[Servicio] = []
-        for servicio in candidatos:
-            # Si el servicio no posee cámaras registradas se ignora
-<<<<<<< HEAD
-            if not servicio.camaras:
-                continue
-            camaras = servicio.camaras
-=======
-            if not servicio.camaras:
-                continue
-            camaras_raw = servicio.camaras
-            if isinstance(camaras_raw, str):
-                try:
-                    camaras = json.loads(camaras_raw)
-                except json.JSONDecodeError:
-                    # Se descarta la fila si el JSON está malformado
-                    continue
-            else:
-                camaras = camaras_raw
->>>>>>> 823283b9
-            for c in camaras:
-                c_norm = normalizar_camara(str(c))
-                if fragmento in c_norm or c_norm in fragmento:
-                    resultados.append(servicio)
-                    break
-        return resultados
-
-
-def exportar_camaras_servicio(id_servicio: int, ruta_excel: str) -> bool:
-    """Guarda en un Excel las cámaras asociadas al servicio indicado.
-
-    :param id_servicio: Identificador del servicio en la base.
-    :param ruta_excel: Ruta del archivo Excel a generar.
-    :return: ``True`` si el archivo se creó correctamente.
-    """
-    servicio = obtener_servicio(id_servicio)
-    if not servicio or not servicio.camaras:
-        return False
-
-<<<<<<< HEAD
-    camaras = servicio.camaras
-=======
-    camaras_raw = servicio.camaras
-    if isinstance(camaras_raw, str):
-        try:
-            camaras = json.loads(camaras_raw)
-        except json.JSONDecodeError:
-            return False
-    else:
-        camaras = camaras_raw
->>>>>>> 823283b9
-
-    # Se crea el DataFrame con una única columna
-    df = pd.DataFrame(camaras, columns=["camara"])
-
-    try:
-        df.to_excel(ruta_excel, index=False)
-        return True
-    except Exception:
-        return False
-
-
-def registrar_servicio(id_servicio: int, id_carrier: str | None = None) -> Servicio:
-    """Inserta o actualiza un servicio utilizando ``session.merge``.
-
-    Se crea un objeto :class:`Servicio` con el ID indicado y, si se
-    proporciona ``id_carrier``, también se asigna. ``merge`` evita duplicados
-    al combinarlo con la fila existente cuando corresponde.
-    """
-    with SessionLocal() as session:
-        datos = {"id": id_servicio}
-        if id_carrier is not None:
-            datos["id_carrier"] = str(id_carrier)
-
-        servicio = Servicio(**datos)
-        servicio = session.merge(servicio)
-        session.commit()
-        session.refresh(servicio)
-        return servicio
-
-
-def crear_camara(nombre: str, id_servicio: int) -> Camara:
-    """Crea una cámara asociada a un servicio."""
-    with SessionLocal() as session:
-        camara = Camara(nombre=nombre, id_servicio=id_servicio)
-        session.add(camara)
-        session.commit()
-        session.refresh(camara)
-        return camara
-
-
-def crear_ingreso(
-    id_servicio: int,
-    camara: str,
-    fecha: datetime | None = None,
-    usuario: str | None = None,
-    id_camara: int | None = None,
-) -> Ingreso:
-    """Registra un ingreso a una cámara."""
-    with SessionLocal() as session:
-        ingreso = Ingreso(
-            id_servicio=id_servicio,
-            camara=camara,
-            fecha=fecha or datetime.utcnow(),
-            usuario=usuario,
-            id_camara=id_camara,
-        )
-        session.add(ingreso)
-        session.commit()
-        session.refresh(ingreso)
-        return ingreso
-
-
-
+"""
+Configuración y modelos de la base de datos
+"""
+
+
+from sqlalchemy import create_engine, Column, Integer, String, DateTime, text, inspect, func, JSON
+from sqlalchemy.orm import declarative_base, sessionmaker
+import pandas as pd
+from .utils import normalizar_camara
+from datetime import datetime
+from .config import config
+
+
+# Configuración de la base de datos
+DATABASE_URL = (
+    f"postgresql+psycopg2://{config.DB_USER}:{config.DB_PASSWORD}@"
+    f"{config.DB_HOST}:{config.DB_PORT}/{config.DB_NAME}"
+)
+
+# Crear engine con connection pooling
+engine = create_engine(
+    DATABASE_URL, pool_size=5, max_overflow=10, pool_timeout=30, pool_recycle=1800
+)
+
+# Determina el tipo JSON a utilizar según la base de datos
+if engine.dialect.name == "postgresql":
+    from sqlalchemy.dialects.postgresql import JSONB as JSONType
+else:  # pragma: no cover - para SQLite en tests
+    JSONType = JSON
+
+# Crear sessionmaker
+# ``expire_on_commit=False`` evita que los objetos devueltos pierdan sus datos
+# al cerrarse la sesión, algo útil cuando las funciones retornan instancias.
+SessionLocal = sessionmaker(bind=engine, expire_on_commit=False)
+
+# Base declarativa para los modelos
+Base = declarative_base()
+
+
+class Conversacion(Base):
+    """Modelo para almacenar conversaciones del bot"""
+
+    __tablename__ = "conversaciones"
+
+    id = Column(Integer, primary_key=True)
+    user_id = Column(String, index=True)
+    mensaje = Column(String)
+    respuesta = Column(String)
+    modo = Column(String)
+    fecha = Column(DateTime, default=datetime.utcnow, index=True)
+
+    def __repr__(self):
+        return (
+            f"<Conversacion(id={self.id}, user_id={self.user_id}, fecha={self.fecha})>"
+        )
+
+
+class Servicio(Base):
+    """Modelo que almacena datos de un servicio y su seguimiento"""
+
+    __tablename__ = "servicios"
+
+    id = Column(Integer, primary_key=True)
+    nombre = Column(String, index=True)
+    cliente = Column(String, index=True)
+    ruta_tracking = Column(String)
+    trackings = Column(JSONType)
+    camaras = Column(JSONType)
+    carrier = Column(String)
+    id_carrier = Column(String)
+    fecha_creacion = Column(DateTime, default=datetime.utcnow, index=True)
+
+    def __repr__(self):
+        return f"<Servicio(id={self.id}, nombre={self.nombre}, cliente={self.cliente})>"
+
+
+class Camara(Base):
+    """Registro de cámaras asociadas a los servicios."""
+
+    __tablename__ = "camaras"
+
+    id = Column(Integer, primary_key=True)
+    nombre = Column(String, index=True)
+    id_servicio = Column(Integer, index=True)
+
+    def __repr__(self) -> str:
+        return (
+            f"<Camara(id={self.id}, nombre={self.nombre}, servicio={self.id_servicio})>"
+        )
+
+
+class Ingreso(Base):
+    """Almacena cada ingreso a una cámara con fecha y usuario."""
+
+    __tablename__ = "ingresos"
+
+    id = Column(Integer, primary_key=True)
+    id_servicio = Column(Integer, index=True)
+    id_camara = Column(Integer, index=True, nullable=True)
+    camara = Column(String, index=True)
+    fecha = Column(DateTime, default=datetime.utcnow, index=True)
+    usuario = Column(String)
+
+    def __repr__(self) -> str:
+        return f"<Ingreso(id={self.id}, camara={self.camara}, fecha={self.fecha})>"
+
+
+def ensure_servicio_columns() -> None:
+    """Comprueba que la tabla ``servicios`` posea todas las columnas del modelo.
+
+    Si falta alguna, la agrega mediante ``ALTER TABLE`` para mantener la base
+    sincronizada con la definición de :class:`Servicio`.
+    """
+    inspector = inspect(engine)
+    actuales = {col["name"] for col in inspector.get_columns("servicios")}
+    definidas = {c.name for c in Servicio.__table__.columns}
+
+
+    faltantes = definidas - actuales
+    for columna in faltantes:
+        tipo = Servicio.__table__.columns[columna].type.compile(engine.dialect)
+        with engine.begin() as conn:
+            conn.execute(
+                text(f"ALTER TABLE servicios ADD COLUMN {columna} {tipo}")
+            )
+
+
+def init_db():
+    """Inicializa la base de datos y crea las tablas si no existen."""
+    # ``bind=engine`` deja explícito que las tablas se crearán usando
+    # la conexión configurada en ``engine``. Esto permite que el bot
+    # genere la estructura necesaria de forma automática la primera vez.
+    Base.metadata.create_all(bind=engine)
+    ensure_servicio_columns()
+    if engine.dialect.name == "postgresql":
+        with engine.begin() as conn:
+            conn.execute(text("CREATE EXTENSION IF NOT EXISTS unaccent"))
+            conn.execute(text("CREATE EXTENSION IF NOT EXISTS pg_trgm"))
+            conn.execute(
+                text(
+                    "CREATE INDEX IF NOT EXISTS ix_servicios_camaras_unaccent "
+                    "ON servicios USING gin ((unaccent(lower(camaras))) gin_trgm_ops)"
+                )
+            )
+
+
+# Crear las tablas al importar el módulo
+init_db()
+
+
+def obtener_servicio(id_servicio: int) -> Servicio | None:
+    """Devuelve un servicio por su ID o ``None`` si no existe."""
+    with SessionLocal() as session:
+        return session.get(Servicio, id_servicio)
+
+
+def crear_servicio(**datos) -> Servicio:
+    """Crea un nuevo servicio con los datos recibidos."""
+    with SessionLocal() as session:
+        permitidas = {c.name for c in Servicio.__table__.columns}
+        datos_validos = {k: v for k, v in datos.items() if k in permitidas}
+        # Las columnas ``camaras`` y ``trackings`` ahora almacenan JSONB,
+        # por lo que se aceptan listas o diccionarios directamente.
+        servicio = Servicio(**datos_validos)
+        session.add(servicio)
+        session.commit()
+        session.refresh(servicio)
+        return servicio
+
+
+def actualizar_tracking(
+    id_servicio: int,
+    ruta: str | None = None,
+    camaras: list[str] | None = None,
+    trackings_txt: list[str] | None = None,
+) -> None:
+    """Actualiza datos del servicio: tracking, cámaras y archivos asociados."""
+    with SessionLocal() as session:
+        servicio = session.get(Servicio, id_servicio)
+        if not servicio:
+            return
+        if ruta is not None:
+            servicio.ruta_tracking = ruta
+        if camaras is not None:
+            servicio.camaras = camaras
+        if trackings_txt:
+            existentes = servicio.trackings or []
+            existentes.extend(trackings_txt)
+            servicio.trackings = existentes
+        session.commit()
+
+
+def buscar_servicios_por_camara(nombre_camara: str) -> list[Servicio]:
+    """Devuelve los servicios que contienen la cámara indicada."""
+
+
+    # Se utiliza un contexto ``with`` para asegurar el cierre de la sesión
+    # sin necesidad de manejar excepciones de forma explícita.
+    with SessionLocal() as session:
+        fragmento = normalizar_camara(nombre_camara)
+
+        # Primer intento de filtrado usando el texto original para reducir
+        # la cantidad de filas cargadas. Este paso puede fallar si en la base
+        # se registró la cámara con abreviaturas o acentos diferentes.
+        candidatos = (
+            session.query(Servicio)
+            .filter(Servicio.camaras.cast(String).ilike(f"%{nombre_camara}%"))
+            .all()
+        )
+
+        # Si no se encontraron coincidencias con la cadena tal cual se recibió,
+        # se recuperan todos los servicios para comparar en memoria utilizando
+        # la versión normalizada y así evitar falsos negativos.
+        if not candidatos:
+            candidatos = session.query(Servicio).all()
+
+        resultados: list[Servicio] = []
+        for servicio in candidatos:
+            # Si el servicio no posee cámaras registradas se ignora
+
+            if not servicio.camaras:
+                continue
+            camaras = servicio.camaras
+
+            for c in camaras:
+                c_norm = normalizar_camara(str(c))
+                if fragmento in c_norm or c_norm in fragmento:
+                    resultados.append(servicio)
+                    break
+        return resultados
+
+
+def exportar_camaras_servicio(id_servicio: int, ruta_excel: str) -> bool:
+    """Guarda en un Excel las cámaras asociadas al servicio indicado.
+
+    :param id_servicio: Identificador del servicio en la base.
+    :param ruta_excel: Ruta del archivo Excel a generar.
+    :return: ``True`` si el archivo se creó correctamente.
+    """
+    servicio = obtener_servicio(id_servicio)
+    if not servicio or not servicio.camaras:
+        return False
+
+    camaras = servicio.camaras
+
+
+    # Se crea el DataFrame con una única columna
+    df = pd.DataFrame(camaras, columns=["camara"])
+
+    try:
+        df.to_excel(ruta_excel, index=False)
+        return True
+    except Exception:
+        return False
+
+
+def registrar_servicio(id_servicio: int, id_carrier: str | None = None) -> Servicio:
+    """Inserta o actualiza un servicio utilizando ``session.merge``.
+
+    Se crea un objeto :class:`Servicio` con el ID indicado y, si se
+    proporciona ``id_carrier``, también se asigna. ``merge`` evita duplicados
+    al combinarlo con la fila existente cuando corresponde.
+    """
+    with SessionLocal() as session:
+        datos = {"id": id_servicio}
+        if id_carrier is not None:
+            datos["id_carrier"] = str(id_carrier)
+
+        servicio = Servicio(**datos)
+        servicio = session.merge(servicio)
+        session.commit()
+        session.refresh(servicio)
+        return servicio
+
+
+def crear_camara(nombre: str, id_servicio: int) -> Camara:
+    """Crea una cámara asociada a un servicio."""
+    with SessionLocal() as session:
+        camara = Camara(nombre=nombre, id_servicio=id_servicio)
+        session.add(camara)
+        session.commit()
+        session.refresh(camara)
+        return camara
+
+
+def crear_ingreso(
+    id_servicio: int,
+    camara: str,
+    fecha: datetime | None = None,
+    usuario: str | None = None,
+    id_camara: int | None = None,
+) -> Ingreso:
+    """Registra un ingreso a una cámara."""
+    with SessionLocal() as session:
+        ingreso = Ingreso(
+            id_servicio=id_servicio,
+            camara=camara,
+            fecha=fecha or datetime.utcnow(),
+            usuario=usuario,
+            id_camara=id_camara,
+        )
+        session.add(ingreso)
+        session.commit()
+        session.refresh(ingreso)
+        return ingreso
+
+
+